/*
 * Copyright 2019, TeamDev. All rights reserved.
 *
 * Redistribution and use in source and/or binary forms, with or without
 * modification, must retain the above copyright notice and the following
 * disclaimer.
 *
 * THIS SOFTWARE IS PROVIDED BY THE COPYRIGHT HOLDERS AND CONTRIBUTORS
 * "AS IS" AND ANY EXPRESS OR IMPLIED WARRANTIES, INCLUDING, BUT NOT
 * LIMITED TO, THE IMPLIED WARRANTIES OF MERCHANTABILITY AND FITNESS FOR
 * A PARTICULAR PURPOSE ARE DISCLAIMED. IN NO EVENT SHALL THE COPYRIGHT
 * OWNER OR CONTRIBUTORS BE LIABLE FOR ANY DIRECT, INDIRECT, INCIDENTAL,
 * SPECIAL, EXEMPLARY, OR CONSEQUENTIAL DAMAGES (INCLUDING, BUT NOT
 * LIMITED TO, PROCUREMENT OF SUBSTITUTE GOODS OR SERVICES; LOSS OF USE,
 * DATA, OR PROFITS; OR BUSINESS INTERRUPTION) HOWEVER CAUSED AND ON ANY
 * THEORY OF LIABILITY, WHETHER IN CONTRACT, STRICT LIABILITY, OR TORT
 * (INCLUDING NEGLIGENCE OR OTHERWISE) ARISING IN ANY WAY OUT OF THE USE
 * OF THIS SOFTWARE, EVEN IF ADVISED OF THE POSSIBILITY OF SUCH DAMAGE.
 */

// This file can be replaced during build by using the `fileReplacements` array.
// `ng build --prod` replaces `environment.ts` with `environment.prod.ts`.
// The list of file replacements can be found in `angular.json`.

/*
 * In development mode, to ignore zone related error stack frames such as
 * `zone.run`, `zoneDelegate.invokeTask` for easier debugging, you can
 * import the following file, but please comment it out in production mode
 * because it will have performance impact when throw error
 */
import 'zone.js/dist/zone-error'; // Included with Angular CLI.

/**
 * The default unnamed environment configuration.
 *
 * This configuration is used for the local development when executing Angular CLI `build`, `serve`,
 * and `test` commands without specifying of a `--configuration` property.
 *
 * Configures an application to work with:
<<<<<<< HEAD
 *  - a remote local backend server running on AppEngine emulator. See "Running the application
 *    locally" section of `deployment/appengine-web/README.md` for details.
 *  - a development Firebase application.
=======
 *  - a local backend server.
 *  - a local Firebase Realtime Database emulator. See `deployment/local-firebase/README.md` for
 *  details.
>>>>>>> 38e28a2e
 */
export const environment = {
  production: false,
  firebaseConfig: {
<<<<<<< HEAD
    apiKey: 'AIzaSyBl2wQmozjqxLX7v9WT-_OjWAdUXs7f0Hg',
    authDomain: 'spine-todo-list-example.firebaseio.com',
    databaseURL: 'https://spine-todo-list-example.firebaseio.com',
    projectId: 'spine-todo-list-example',
    storageBucket: '',
    messagingSenderId: '297411113023'
=======
    databaseURL: 'ws://localhost:5000/',
    authDomain: 'ws://localhost:5000/'
>>>>>>> 38e28a2e
  },
  host: 'http://localhost:8080'
};<|MERGE_RESOLUTION|>--- conflicted
+++ resolved
@@ -37,30 +37,15 @@
  * and `test` commands without specifying of a `--configuration` property.
  *
  * Configures an application to work with:
-<<<<<<< HEAD
- *  - a remote local backend server running on AppEngine emulator. See "Running the application
- *    locally" section of `deployment/appengine-web/README.md` for details.
- *  - a development Firebase application.
-=======
  *  - a local backend server.
  *  - a local Firebase Realtime Database emulator. See `deployment/local-firebase/README.md` for
  *  details.
->>>>>>> 38e28a2e
  */
 export const environment = {
   production: false,
   firebaseConfig: {
-<<<<<<< HEAD
-    apiKey: 'AIzaSyBl2wQmozjqxLX7v9WT-_OjWAdUXs7f0Hg',
-    authDomain: 'spine-todo-list-example.firebaseio.com',
-    databaseURL: 'https://spine-todo-list-example.firebaseio.com',
-    projectId: 'spine-todo-list-example',
-    storageBucket: '',
-    messagingSenderId: '297411113023'
-=======
     databaseURL: 'ws://localhost:5000/',
     authDomain: 'ws://localhost:5000/'
->>>>>>> 38e28a2e
   },
   host: 'http://localhost:8080'
 };