--- conflicted
+++ resolved
@@ -27,23 +27,11 @@
 import {TaskItemComponent} from 'app/task-list/task-item/task-item.component';
 import {TaskService} from 'app/task-service/task.service';
 import {mockSpineWebClient, subscriptionDataOf} from 'test/given/mock-spine-web-client';
-<<<<<<< HEAD
 import {HOUSE_TASK_1_DESC, HOUSE_TASK_1_ID, taskItem} from 'test/given/tasks';
 import {TodoListPipesModule} from 'app/pipes/todo-list-pipes.module';
 import {TaskDetailsComponent} from 'app/task-list/task-item/task-details/task-details.component';
 import {BrowserAnimationsModule} from '@angular/platform-browser/animations';
-import {NotificationServiceModule} from "app/notification-service/notification-service.module";
-=======
-import {taskWithId} from 'test/given/tasks';
-import {TodoListPipesModule} from 'app/pipes/todo-list-pipes.module';
-import {TaskDetailsComponent} from 'app/task-list/task-item/task-details/task-details.component';
-import {BrowserAnimationsModule} from '@angular/platform-browser/animations';
-import {TaskId, TaskItem} from 'proto/todolist/q/projections_pb';
-import {By} from '@angular/platform-browser';
-
-const expectedTaskId = 'taskId';
-const expectedTask: TaskItem = taskWithId(expectedTaskId);
->>>>>>> 05b7dcb1
+import {NotificationServiceModule} from "app/notification-service/notification-service.module"
 
 describe('TaskItemComponent', () => {
 
@@ -57,17 +45,11 @@
 
   beforeEach(async(() => {
     TestBed.configureTestingModule({
-<<<<<<< HEAD
       declarations: [TaskItemComponent, TaskDetailsComponent],
       imports: [
         RouterTestingModule.withRoutes([]),
         MatExpansionModule, TodoListPipesModule,
         BrowserAnimationsModule, NotificationServiceModule],
-=======
-      declarations: [TestHostComponent, TaskItemComponent, TaskDetailsComponent],
-      imports: [RouterTestingModule.withRoutes([]), MatExpansionModule, TodoListPipesModule,
-        BrowserAnimationsModule],
->>>>>>> 05b7dcb1
       providers: [TaskService, {provide: Client, useValue: mockClient}]
     })
       .compileComponents();
