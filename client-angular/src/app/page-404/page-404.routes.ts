--- conflicted
+++ resolved
@@ -21,11 +21,7 @@
 import {NgModule} from '@angular/core';
 import {RouterModule, Routes} from '@angular/router';
 
-<<<<<<< HEAD
-import {Page404Component} from 'app/page-404/page-404.component';
-=======
 import {Page404} from './page-404.component';
->>>>>>> 46835e2a
 
 const routes: Routes = [
   {
