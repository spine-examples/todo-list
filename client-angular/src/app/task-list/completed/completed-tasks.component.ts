/*
 * Copyright 2019, TeamDev. All rights reserved.
 *
 * Redistribution and use in source and/or binary forms, with or without
 * modification, must retain the above copyright notice and the following
 * disclaimer.
 *
 * THIS SOFTWARE IS PROVIDED BY THE COPYRIGHT HOLDERS AND CONTRIBUTORS
 * "AS IS" AND ANY EXPRESS OR IMPLIED WARRANTIES, INCLUDING, BUT NOT
 * LIMITED TO, THE IMPLIED WARRANTIES OF MERCHANTABILITY AND FITNESS FOR
 * A PARTICULAR PURPOSE ARE DISCLAIMED. IN NO EVENT SHALL THE COPYRIGHT
 * OWNER OR CONTRIBUTORS BE LIABLE FOR ANY DIRECT, INDIRECT, INCIDENTAL,
 * SPECIAL, EXEMPLARY, OR CONSEQUENTIAL DAMAGES (INCLUDING, BUT NOT
 * LIMITED TO, PROCUREMENT OF SUBSTITUTE GOODS OR SERVICES; LOSS OF USE,
 * DATA, OR PROFITS; OR BUSINESS INTERRUPTION) HOWEVER CAUSED AND ON ANY
 * THEORY OF LIABILITY, WHETHER IN CONTRACT, STRICT LIABILITY, OR TORT
 * (INCLUDING NEGLIGENCE OR OTHERWISE) ARISING IN ANY WAY OUT OF THE USE
 * OF THIS SOFTWARE, EVEN IF ADVISED OF THE POSSIBILITY OF SUCH DAMAGE.
 */

import {Component, OnDestroy, OnInit} from '@angular/core';
import {TaskItem, TaskStatus} from 'generated/main/js/todolist/q/projections_pb';
import {TaskService} from '../../task-service/task.service';

/**
 * A component which displays completed tasks.
 */
@Component({
  selector: 'app-completed-tasks',
  templateUrl: './completed-tasks.component.html',
  styleUrls: ['./completed-tasks.component.css']
})
export class CompletedTasksComponent implements OnInit, OnDestroy {

  tasks: TaskItem[] = [];

  constructor(readonly taskService: TaskService) {
  }

  ngOnInit(): void {
<<<<<<< HEAD
    this.taskService.subscribeToCompleted(this.tasks)
      .then(unsubscribe => this.unsubscribe = unsubscribe);
  }

  ngOnDestroy(): void {
    if (this.unsubscribe) {
      this.unsubscribe();
    }
=======
    this.tasks = this.taskService.tasks.filter(task => task.getStatus() === TaskStatus.COMPLETED);
  }

  ngOnDestroy(): void {
    this.taskService.unsubscribe();
>>>>>>> 3a270375
  }
}<|MERGE_RESOLUTION|>--- conflicted
+++ resolved
@@ -38,21 +38,10 @@
   }
 
   ngOnInit(): void {
-<<<<<<< HEAD
-    this.taskService.subscribeToCompleted(this.tasks)
-      .then(unsubscribe => this.unsubscribe = unsubscribe);
-  }
-
-  ngOnDestroy(): void {
-    if (this.unsubscribe) {
-      this.unsubscribe();
-    }
-=======
     this.tasks = this.taskService.tasks.filter(task => task.getStatus() === TaskStatus.COMPLETED);
   }
 
   ngOnDestroy(): void {
     this.taskService.unsubscribe();
->>>>>>> 3a270375
   }
 }