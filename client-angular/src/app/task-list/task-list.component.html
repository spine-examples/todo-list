--- conflicted
+++ resolved
@@ -18,27 +18,6 @@
   ~ OF THIS SOFTWARE, EVEN IF ADVISED OF THE POSSIBILITY OF SUCH DAMAGE.
   -->
 
-<<<<<<< HEAD
-<nav class="navPanel">
-    <a [routerLink]="[{ outlets: { tasks: ['active'] } }]" [routerLinkActive]="['active']">
-        Active
-    </a>
-    <a [routerLink]="[{ outlets: { tasks: ['drafts'] } }]" [routerLinkActive]="['active']">
-        Drafts
-    </a>
-    <a [routerLink]="[{ outlets: { tasks: ['completed'] } }]" [routerLinkActive]="['active']">
-        Completed
-    </a>
-    <a [routerLink]="[{ outlets: { tasks: ['deleted'] } }]" [routerLinkActive]="['active']">
-        Deleted
-    </a>
-    <a routerLink="/labels" class="labelLink">Labels</a>
-</nav>
-<router-outlet name="tasks"></router-outlet>
-<a routerLink="/wizard" color="primary" mat-stroked-button>Add new task</a>
-<!-- TODO:2019-02-05:dmytro.kuzmin: Remove when the normal task creation is ready.-->
-<button (click)="createBasicTask()">Create basic task just for test</button>
-=======
 <mat-sidenav-container class="task-list-container">
     <mat-sidenav mode="side" opened class="task-list-sidenav">
         <mat-nav-list>
@@ -55,5 +34,4 @@
         <!-- TODO:2019-02-05:dmytro.kuzmin: Remove when the normal task creation is ready.-->
         <button (click)="createBasicTask()">Create basic task just for test</button>
     </mat-sidenav-content>
-</mat-sidenav-container>
->>>>>>> 6df9e219
+</mat-sidenav-container>