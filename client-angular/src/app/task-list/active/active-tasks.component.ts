/*
 * Copyright 2019, TeamDev. All rights reserved.
 *
 * Redistribution and use in source and/or binary forms, with or without
 * modification, must retain the above copyright notice and the following
 * disclaimer.
 *
 * THIS SOFTWARE IS PROVIDED BY THE COPYRIGHT HOLDERS AND CONTRIBUTORS
 * "AS IS" AND ANY EXPRESS OR IMPLIED WARRANTIES, INCLUDING, BUT NOT
 * LIMITED TO, THE IMPLIED WARRANTIES OF MERCHANTABILITY AND FITNESS FOR
 * A PARTICULAR PURPOSE ARE DISCLAIMED. IN NO EVENT SHALL THE COPYRIGHT
 * OWNER OR CONTRIBUTORS BE LIABLE FOR ANY DIRECT, INDIRECT, INCIDENTAL,
 * SPECIAL, EXEMPLARY, OR CONSEQUENTIAL DAMAGES (INCLUDING, BUT NOT
 * LIMITED TO, PROCUREMENT OF SUBSTITUTE GOODS OR SERVICES; LOSS OF USE,
 * DATA, OR PROFITS; OR BUSINESS INTERRUPTION) HOWEVER CAUSED AND ON ANY
 * THEORY OF LIABILITY, WHETHER IN CONTRACT, STRICT LIABILITY, OR TORT
 * (INCLUDING NEGLIGENCE OR OTHERWISE) ARISING IN ANY WAY OUT OF THE USE
 * OF THIS SOFTWARE, EVEN IF ADVISED OF THE POSSIBILITY OF SUCH DAMAGE.
 */

import {ChangeDetectorRef, Component, OnInit, ViewChild} from '@angular/core';
import {FormBuilder, FormGroup, Validators} from '@angular/forms';

import {TaskService} from 'app/task-service/task.service';
import {TaskItem, TaskPriority, TaskStatus} from 'proto/todolist/q/projections_pb';
import {TaskListComponent} from 'app/task-list/task-list.component';

/**
 * A component displaying active tasks, i.e. those which are not completed, deleted, or in draft
 * state.
 */
@Component({
  selector: 'app-active-tasks',
  templateUrl: './active-tasks.component.html',
  styleUrls: ['./active-tasks.component.css']
})
export class ActiveTasksComponent implements OnInit {

  constructor(public readonly taskService: TaskService,
              private formBuilder: FormBuilder,
              private readonly changeDetector: ChangeDetectorRef) {
    this.createBasicTaskForms = formBuilder.group({
      taskDescription: ['', Validators.pattern('(.*?[a-zA-Z0-9]){3,}.*')]
    });
  }

  private createBasicTaskForms: FormGroup;

  @ViewChild('urgentList')
  private urgentList: TaskListComponent;

  @ViewChild('normalList')
  private normalList: TaskListComponent;

  @ViewChild('lowList')
<<<<<<< HEAD
  lowList: TaskListComponent;

  private readonly activeFilter: (t: TaskItem) => boolean =
    (taskItem) => taskItem.getStatus() === TaskStatus.OPEN || taskItem.getStatus() === TaskStatus.FINALIZED;

  private readonly urgentFilter: (t: TaskItem) => boolean =
    (taskItem) => this.activeFilter(taskItem) && taskItem.getPriority() === TaskPriority.HIGH;

  private readonly lowPriorityFilter: (t: TaskItem) => boolean =
    (taskItem) => this.activeFilter(taskItem) && taskItem.getPriority() === TaskPriority.LOW;

  private readonly normalPriorityFilter: (t: TaskItem) => boolean =
=======
  private lowList: TaskListComponent;

  private activeFilter: (t: TaskItem) => boolean =
    (taskItem) => taskItem.getStatus() === TaskStatus.OPEN || taskItem.getStatus() === TaskStatus.FINALIZED;

  private urgentFilter: (t: TaskItem) => boolean =
    (taskItem) => this.activeFilter(taskItem) && taskItem.getPriority() === TaskPriority.HIGH;

  private lowPriorityFilter: (t: TaskItem) => boolean =
    (taskItem) => this.activeFilter(taskItem) && taskItem.getPriority() === TaskPriority.LOW;

  private normalPriorityFilter: (t: TaskItem) => boolean =
>>>>>>> 05b7dcb1
    (taskItem) => this.activeFilter(taskItem) && taskItem.getPriority() === TaskPriority.TP_UNDEFINED;

  /**
   * Sends a command to create a basic task, i.e. a task without label, due date, and with a
   * `Normal` priority.
   *
   * See `commands.proto#CreateBasicTask` in the `model` module.
   * @param taskDescription desired description of the task.
   */
  private createBasicTask(taskDescription: string): void {
    this.taskService.createBasicTask(taskDescription);
  }

  ngOnInit(): void {
    this.changeDetector.detectChanges();
  }
}<|MERGE_RESOLUTION|>--- conflicted
+++ resolved
@@ -53,7 +53,7 @@
   private normalList: TaskListComponent;
 
   @ViewChild('lowList')
-<<<<<<< HEAD
+
   lowList: TaskListComponent;
 
   private readonly activeFilter: (t: TaskItem) => boolean =
@@ -66,20 +66,6 @@
     (taskItem) => this.activeFilter(taskItem) && taskItem.getPriority() === TaskPriority.LOW;
 
   private readonly normalPriorityFilter: (t: TaskItem) => boolean =
-=======
-  private lowList: TaskListComponent;
-
-  private activeFilter: (t: TaskItem) => boolean =
-    (taskItem) => taskItem.getStatus() === TaskStatus.OPEN || taskItem.getStatus() === TaskStatus.FINALIZED;
-
-  private urgentFilter: (t: TaskItem) => boolean =
-    (taskItem) => this.activeFilter(taskItem) && taskItem.getPriority() === TaskPriority.HIGH;
-
-  private lowPriorityFilter: (t: TaskItem) => boolean =
-    (taskItem) => this.activeFilter(taskItem) && taskItem.getPriority() === TaskPriority.LOW;
-
-  private normalPriorityFilter: (t: TaskItem) => boolean =
->>>>>>> 05b7dcb1
     (taskItem) => this.activeFilter(taskItem) && taskItem.getPriority() === TaskPriority.TP_UNDEFINED;
 
   /**
