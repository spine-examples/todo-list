--- conflicted
+++ resolved
@@ -24,11 +24,7 @@
 import {TaskService} from '../../task-service/task.service';
 import {TaskItem, TaskStatus} from 'generated/main/js/todolist/q/projections_pb';
 import {TaskDescription} from 'generated/main/js/todolist/values_pb';
-<<<<<<< HEAD
-import {Subscription} from 'rxjs';
-=======
 import {TaskListCategoryComponent} from '../task-list-category/task-list-category.component';
->>>>>>> 41dab0ff
 
 /**
  * A component displaying active tasks, i.e. those which are not completed, deleted, or in draft
@@ -43,15 +39,9 @@
 
   private createBasicTaskForms: FormGroup;
 
-<<<<<<< HEAD
-  /** Visible for testing. */
-  taskSubscription: Subscription;
-
-  constructor(private readonly taskService: TaskService, private formBuilder: FormBuilder) {
-=======
   constructor(taskService: TaskService, private formBuilder: FormBuilder) {
-    super(taskService, (task: TaskItem) => task.getStatus() === TaskStatus.OPEN);
->>>>>>> 41dab0ff
+    super(taskService, (task: TaskItem) =>
+      task.getStatus() === TaskStatus.OPEN || task.getStatus() === TaskStatus.FINALIZED);
     this.createBasicTaskForms = formBuilder.group({
       taskDescription: ['', Validators.pattern('(.*?[a-zA-Z0-9]){3,}.*')]
     });
@@ -67,20 +57,4 @@
   private createBasicTask(taskDescription: string): void {
     this.taskService.createBasicTask(taskDescription);
   }
-<<<<<<< HEAD
-
-  ngOnInit(): void {
-    this.taskSubscription = this.taskService.tasks.asObservable().subscribe((items: TaskItem[]) => {
-      this.tasks = items.filter((task: TaskItem) =>
-        task.getStatus() === TaskStatus.OPEN || task.getStatus() === TaskStatus.FINALIZED);
-    });
-  }
-
-  ngOnDestroy(): void {
-    if (this.taskSubscription) {
-      this.taskSubscription.unsubscribe();
-    }
-  }
-=======
->>>>>>> 41dab0ff
 }