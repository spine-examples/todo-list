/*
 * Copyright 2019, TeamDev. All rights reserved.
 *
 * Redistribution and use in source and/or binary forms, with or without
 * modification, must retain the above copyright notice and the following
 * disclaimer.
 *
 * THIS SOFTWARE IS PROVIDED BY THE COPYRIGHT HOLDERS AND CONTRIBUTORS
 * "AS IS" AND ANY EXPRESS OR IMPLIED WARRANTIES, INCLUDING, BUT NOT
 * LIMITED TO, THE IMPLIED WARRANTIES OF MERCHANTABILITY AND FITNESS FOR
 * A PARTICULAR PURPOSE ARE DISCLAIMED. IN NO EVENT SHALL THE COPYRIGHT
 * OWNER OR CONTRIBUTORS BE LIABLE FOR ANY DIRECT, INDIRECT, INCIDENTAL,
 * SPECIAL, EXEMPLARY, OR CONSEQUENTIAL DAMAGES (INCLUDING, BUT NOT
 * LIMITED TO, PROCUREMENT OF SUBSTITUTE GOODS OR SERVICES; LOSS OF USE,
 * DATA, OR PROFITS; OR BUSINESS INTERRUPTION) HOWEVER CAUSED AND ON ANY
 * THEORY OF LIABILITY, WHETHER IN CONTRACT, STRICT LIABILITY, OR TORT
 * (INCLUDING NEGLIGENCE OR OTHERWISE) ARISING IN ANY WAY OUT OF THE USE
 * OF THIS SOFTWARE, EVEN IF ADVISED OF THE POSSIBILITY OF SUCH DAMAGE.
 */

import {Component} from '@angular/core';
import {FormBuilder, FormGroup, Validators} from '@angular/forms';

import {TaskService} from '../../task-service/task.service';
import {TaskItem, TaskStatus} from 'generated/main/js/todolist/q/projections_pb';
import {TaskDescription} from 'generated/main/js/todolist/values_pb';
import {TaskSubsetComponent} from '../../task-subset.component';

/**
 * A component displaying active tasks, i.e. those which are not completed, deleted, or in draft
 * state.
 */
@Component({
  selector: 'app-active-tasks',
  templateUrl: './active-tasks.component.html',
  styleUrls: ['./active-tasks.component.css'],
})
export class ActiveTasksComponent extends TaskSubsetComponent {

  private createBasicTaskForms: FormGroup;

  constructor(taskService: TaskService, private formBuilder: FormBuilder) {
    super(taskService);
    this.createBasicTaskForms = formBuilder.group({
      taskDescription: ['', Validators.pattern('(.*?[a-zA-Z0-9]){3,}.*')]
    });
  }

  /**
   * Sends a command to create a basic task, i.e. a task without label, due date, and with a
   * `Normal` priority.
   *
   * See `commands.proto#CreateBasicTask` in the `model` module.
   * @param taskDescription desired description of the task.
   *
   * Is visible for testing.
   */
  createBasicTask(taskDescription: string): void {
    this.taskService.createBasicTask(taskDescription);
  }

<<<<<<< HEAD
  ngOnInit(): void {
    this.taskService.subscribeToActive(this.tasks)
      .then(unsubscribe => this.unsubscribe = unsubscribe);
  }

  ngOnDestroy(): void {
    // TODO:2019-03-12:dmytro.kuzmin: Handle the cases of component being destroyed before the
    // todo subscription process is finished.
    if (this.unsubscribe) {
      this.unsubscribe();
    }
=======
  specifyTask(task): boolean {
    return task.getStatus() === TaskStatus.OPEN;
>>>>>>> 41b20217
  }
}<|MERGE_RESOLUTION|>--- conflicted
+++ resolved
@@ -59,21 +59,7 @@
     this.taskService.createBasicTask(taskDescription);
   }
 
-<<<<<<< HEAD
-  ngOnInit(): void {
-    this.taskService.subscribeToActive(this.tasks)
-      .then(unsubscribe => this.unsubscribe = unsubscribe);
-  }
-
-  ngOnDestroy(): void {
-    // TODO:2019-03-12:dmytro.kuzmin: Handle the cases of component being destroyed before the
-    // todo subscription process is finished.
-    if (this.unsubscribe) {
-      this.unsubscribe();
-    }
-=======
   specifyTask(task): boolean {
     return task.getStatus() === TaskStatus.OPEN;
->>>>>>> 41b20217
   }
 }