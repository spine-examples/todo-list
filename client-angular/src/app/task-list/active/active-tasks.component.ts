--- conflicted
+++ resolved
@@ -18,13 +18,12 @@
  * OF THIS SOFTWARE, EVEN IF ADVISED OF THE POSSIBILITY OF SUCH DAMAGE.
  */
 
-import {Component} from '@angular/core';
+import {Component, OnDestroy, OnInit} from '@angular/core';
 import {FormBuilder, FormGroup, Validators} from '@angular/forms';
 
 import {TaskService} from '../../task-service/task.service';
-import {TaskItem, TaskStatus} from 'generated/main/js/todolist/q/projections_pb';
+import {TaskItem} from 'generated/main/js/todolist/q/projections_pb';
 import {TaskDescription} from 'generated/main/js/todolist/values_pb';
-import {TaskSubsetComponent} from '../../task-subset.component';
 
 /**
  * A component displaying active tasks, i.e. those which are not completed, deleted, or in draft
@@ -34,22 +33,17 @@
   selector: 'app-active-tasks',
   templateUrl: './active-tasks.component.html',
   styleUrls: ['./active-tasks.component.css'],
+
 })
-<<<<<<< HEAD
-export class ActiveTasksComponent extends TaskSubsetComponent {
-
-=======
 export class ActiveTasksComponent implements OnInit, OnDestroy {
 
-  unsubscribe: () => void;
+  private unsubscribe: () => void;
 
   /** Visible for testing. */
   tasks: TaskItem[] = [];
->>>>>>> 16f20984
   private createBasicTaskForms: FormGroup;
 
-  constructor(taskService: TaskService, private formBuilder: FormBuilder) {
-    super(taskService);
+  constructor(private readonly taskService: TaskService, private formBuilder: FormBuilder) {
     this.createBasicTaskForms = formBuilder.group({
       taskDescription: ['', Validators.pattern('(.*?[a-zA-Z0-9]){3,}.*')]
     });
@@ -66,10 +60,6 @@
     this.taskService.createBasicTask(taskDescription);
   }
 
-<<<<<<< HEAD
-  specifyTask(task): boolean {
-    return task.getStatus() === TaskStatus.OPEN;
-=======
   ngOnInit(): void {
     this.tasks = this.taskService.tasks;
     this.unsubscribe = this.taskService.unsubscribe;
@@ -81,6 +71,5 @@
     if (this.unsubscribe) {
       this.unsubscribe();
     }
->>>>>>> 16f20984
   }
 }