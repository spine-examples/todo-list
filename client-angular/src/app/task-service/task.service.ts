/*
 * Copyright 2019, TeamDev. All rights reserved.
 *
 * Redistribution and use in source and/or binary forms, with or without
 * modification, must retain the above copyright notice and the following
 * disclaimer.
 *
 * THIS SOFTWARE IS PROVIDED BY THE COPYRIGHT HOLDERS AND CONTRIBUTORS
 * "AS IS" AND ANY EXPRESS OR IMPLIED WARRANTIES, INCLUDING, BUT NOT
 * LIMITED TO, THE IMPLIED WARRANTIES OF MERCHANTABILITY AND FITNESS FOR
 * A PARTICULAR PURPOSE ARE DISCLAIMED. IN NO EVENT SHALL THE COPYRIGHT
 * OWNER OR CONTRIBUTORS BE LIABLE FOR ANY DIRECT, INDIRECT, INCIDENTAL,
 * SPECIAL, EXEMPLARY, OR CONSEQUENTIAL DAMAGES (INCLUDING, BUT NOT
 * LIMITED TO, PROCUREMENT OF SUBSTITUTE GOODS OR SERVICES; LOSS OF USE,
 * DATA, OR PROFITS; OR BUSINESS INTERRUPTION) HOWEVER CAUSED AND ON ANY
 * THEORY OF LIABILITY, WHETHER IN CONTRACT, STRICT LIABILITY, OR TORT
 * (INCLUDING NEGLIGENCE OR OTHERWISE) ARISING IN ANY WAY OUT OF THE USE
 * OF THIS SOFTWARE, EVEN IF ADVISED OF THE POSSIBILITY OF SUCH DAMAGE.
 */

import {Injectable, OnDestroy} from '@angular/core';
import {Client, CommandHandlingError, Type} from 'spine-web';
import {BehaviorSubject, Observable} from 'rxjs';

import {TaskServiceModule} from 'app/task-service/task-service.module';
import {UuidGenerator} from 'app/uuid-generator/uuid-generator';

import {TaskId} from 'proto/todolist/identifiers_pb';
import {TaskDescription} from 'proto/todolist/values_pb';
import {CompleteTask, CreateBasicTask, DeleteTask} from 'proto/todolist/c/commands_pb';
import {MyListView, TaskItem, TaskView} from 'proto/todolist/q/projections_pb';
import {TaskStatus} from 'proto/todolist/attributes_pb';
import {NotificationService} from 'app/layout/notification.service';

/**
 * A state of the task before the change.
 *
 * If `previousState` is not set, the task hasn't existed prior to change.
<<<<<<< HEAD
=======
 *
 * Is used to restore an optimistically-executed operation, such as adding a task, to rollback to
 * the state before the operation.
>>>>>>> ac9a8d2a
 */
interface TaskState {
  taskId: TaskId;
  previousState?: TaskItem;
}

/**
 * A service which performs operations on To-Do List tasks.
 */
@Injectable({
  providedIn: TaskServiceModule,
})
export class TaskService implements OnDestroy {

  /**
   * @param spineWebClient a client for accessing Spine backend
   * @param notificationService a service that notifies users about events that happen in
   * the application
   */
  constructor(private spineWebClient: Client, private notificationService: NotificationService) {
  }

  /**
   * Obtains an `Observable` of tasks all tasks in the list.
   */
  get tasks$(): Observable<TaskItem[]> {
    this.assureTasksInitialized();
    return this._tasks$.asObservable();
  }

  /**
   * Obtains the current value of the task list.
   */
  get tasks(): TaskItem[] {
    this.assureTasksInitialized();
    return this._tasks$.getValue();
  }

  private _tasks$: BehaviorSubject<TaskItem[]>;
  private _unsubscribe: () => void;
  private optimisticallyChanged: TaskState[] = [];

  /** Obtains a new task item with all the fields taken from the specified one. */
  private static copy(task: TaskItem): TaskItem {
    const result = new TaskItem();
    result.setId(task.getId());
    result.setDescription(task.getDescription());
    result.setStatus(task.getStatus());
    result.setPriority(task.getPriority());
    return result;
  }

  /**
   * Based on the error that has occurred during command handling, decides whether the optimistic
   * operation associated with the command should be undone.
   *
   * @param err error that has occurred during command handling.
   *
   * Visible for testing.
   */
  static shouldUndoOptimisticOperation(err: CommandHandlingError): boolean {
    if (err.hasOwnProperty('assuresCommandNeglected')) {
      return err.assuresCommandNeglected();
    }
    return false;
  }

  /**
   * Makes sure that array of tasks is initialized.
   *
   * Visible for testing.
   */
  private assureTasksInitialized(): void {
    if (!this._tasks$) {
      this._tasks$ = new BehaviorSubject<TaskItem[]>([]);
      this.subscribeToTasks().then((unsubscribeFn) => this._unsubscribe = unsubscribeFn);
    }
  }

  /**
   * Deletes the task with the specified ID, immediately broadcasting the new task list via the
   * `tasks$`.
   *
   * If handling of the task deletion command fails, task deletion is undone and the `tasks$`
   * observable is updated accordingly.
   *
   * @param taskId ID of the task to delete.
   */
  deleteTask(taskId: TaskId): void {
    const cmd = new DeleteTask();
    cmd.setId(taskId);
    const toBroadcast: TaskItem[] = this.tasks.map(task => {
      if (task.getId() === taskId) {
        const changedTask: TaskItem = TaskService.copy(task);
        task.setStatus(TaskStatus.DELETED);
        this.optimisticallyChanged.push({
          taskId,
          previousState: changedTask
        });
      }
      return task;
    }, this);
    this._tasks$.next(toBroadcast);
    this.sendTaskCommand(cmd, taskId);
  }

  /**
   * Completes the task with the specified ID, changing its status respectively, immediately
   * broadcasting the new task list via the `tasks$` observable.
   *
   * If handling of the task completion command fails, the completion is undone and the `tasks$`
   * observable is updated accordingly
   *
   * @param taskId ID of the task to complete
   */
  completeTask(taskId: TaskId): void {
    const cmd = new CompleteTask();
    cmd.setId(taskId);
    const toBroadcast = this.tasks.map(task => {
      if (task.getId() === taskId) {
        const changedTask = TaskService.copy(task);
        task.setStatus(TaskStatus.COMPLETED);
        this.optimisticallyChanged.push({
          taskId,
          previousState: changedTask
        });
      }
      return task;
    }, this);
    this._tasks$.next(toBroadcast);
    this.sendTaskCommand(cmd, taskId);
  }

  /**
   * Creates a task with the specified description and `OPENED` status.
   *
   * The created task is immediately broadcast via `tasks$` observable.
   *
   * If the command to create a task could not be handled, task creation gets undone.
   *
   * @param description description of a new task
   */
  createBasicTask(description: string): void {
    const cmd = new CreateBasicTask();
    const id = UuidGenerator.newId(TaskId);
    cmd.setId(id);

    const taskDescription = new TaskDescription();
    taskDescription.setValue(description);
    cmd.setDescription(taskDescription);

    const createdTask = new TaskItem();
    createdTask.setId(id);
    createdTask.setDescription(taskDescription);
    createdTask.setStatus(TaskStatus.OPEN);
    createdTask.setStatus(TaskStatus.OPEN);

    this.optimisticallyChanged.push({
      taskId: id
    });
    const tasksToBroadcast: TaskItem[] = [...this._tasks$.getValue(), createdTask];
    this._tasks$.next(tasksToBroadcast);
    this.sendTaskCommand(cmd, id);
  }

  /**
   * Sends the specified task-related command, which is related to the task with the specified ID.
   *
   * If the handling of the command fails, the changes implied by the given command
   * may be undone (see `recoverPreviousState docs`).
   *
   * @param cmd command to send
   * @param taskId ID of the task that is related to the sent command
   */
  private sendTaskCommand(cmd, taskId): void {
    this.spineWebClient.sendCommand(cmd,
      () => this.removeFromOptimisticallyChanged(taskId),
      err => this.recoverPreviousState(err, taskId));
  }

  /** Updates the `optimisticallyChanged` list by removing the state with the specified ID. */
  private removeFromOptimisticallyChanged(taskId: TaskId): void {
    this.optimisticallyChanged = this.optimisticallyChanged.filter(t => t.taskId !== taskId);
  }

  /**
   * Handles an error that has occurred as a result of a sent command.
   *
   * This method might delete tasks from the `optimisticallyUpdated` list, since some errors signify
   * that that the update has not happened, and therefore an optimistic update was wrong.
   *
   * @param err error that has occurred as a result of a sent command
   * @param taskId ID of the task related to the operation that needs to be undone
   *
   * Visible for testing
   */
  recoverPreviousState(err, taskId: TaskId): void {
<<<<<<< HEAD
    this.removeFromOptimisticallyChanged(taskId);
=======
>>>>>>> ac9a8d2a
    if (TaskService.shouldUndoOptimisticOperation(err)) {
      this.undoOptimisticOperation(taskId);
      this.notificationService.showSnackbarWith('Could not handle your request due to a connection error.');
    }
    this.removeFromOptimisticallyChanged(taskId);
  }

  /**
   * Finds the task with the specified ID in the list of optimistically changed tasks, updates it
   * to its previous state (as per `TaskState` interface).
   *
   * Then broadcasts the updated task list via `tasks$`.
   *
   * @param taskToUndo ID of the task to rollback to the previous state
   */
  private undoOptimisticOperation(taskToUndo: TaskId): void {
    if (taskToUndo) {
      const lastBroadcastTasks = this.tasks;
      const toBroadcast: TaskItem[] = [];
      const toUndo: TaskState = this.optimisticallyChanged.find(value => value.taskId === taskToUndo);
      lastBroadcastTasks.forEach(task => {
        if (task.getId() === toUndo.taskId) {
          if (toUndo.previousState) {
            toBroadcast.push(toUndo.previousState);
          }
        } else {
          toBroadcast.push(task);
        }
      }, this);
      this._tasks$.next(toBroadcast);
    }
  }

  /**
   * Fetches a single task details.
   *
   * If nothing is found by the specified ID, the promise is rejected.
   */
  fetchById(id: TaskId): Promise<TaskView> {
    return new Promise<TaskView>((resolve, reject) => {
      const dataCallback = task => {
        if (!task) {
          reject(`No task view found for ID: ${id}`);
        } else {
          resolve(task);
        }
      };
      // noinspection JSIgnoredPromiseFromCall Method wrongly resolved by IDEA.
      this.spineWebClient.fetchById(Type.forClass(TaskView), id, dataCallback, reject);
    });
  }

  /**
   * Subscribes to the active tasks and reflects them to the array stored in this instance of the
   * task service.
   *
   * Active tasks are those which are not in draft state, completed, or deleted.
   *
   * The tasks are retrieved from the `MyListView` projection, which is an application-wide
   * singleton storing active and completed task items.
   *
   * Subscription can be cancelled via the method return value, which is a `Promise` resolving to
   * the `unsubscribe` function.
   *
   * @returns a `Promise` which resolves to an `unsubscribe` function
   */
  private subscribeToTasks(): Promise<() => void> {
    const refreshTasks = {
      next: (view: MyListView): void => {
        if (view) {
          const taskItems: TaskItem[] = view.getMyList().getItemsList();
          this._tasks$.next(taskItems);
        }
      }
    };
    const type = Type.forClass(MyListView);
    return new Promise((resolve, reject) =>
      this.spineWebClient.subscribeToEntities({ofType: type})
        .then((subscriptionObject) => {
          subscriptionObject.itemAdded.subscribe(refreshTasks);
          subscriptionObject.itemChanged.subscribe(refreshTasks);

          resolve(subscriptionObject.unsubscribe);
        })
        .catch(err => {
          console.log(
            'Cannot subscribe to entities of type (`%s`): %s',
            MyListView.typeUrl(), err
          );
          reject(err);
        })
    );
  }

  ngOnDestroy(): void {
    if (this._unsubscribe) {
      this._unsubscribe();
    }
  }
}<|MERGE_RESOLUTION|>--- conflicted
+++ resolved
@@ -36,12 +36,9 @@
  * A state of the task before the change.
  *
  * If `previousState` is not set, the task hasn't existed prior to change.
-<<<<<<< HEAD
-=======
  *
  * Is used to restore an optimistically-executed operation, such as adding a task, to rollback to
  * the state before the operation.
->>>>>>> ac9a8d2a
  */
 interface TaskState {
   taskId: TaskId;
@@ -239,10 +236,6 @@
    * Visible for testing
    */
   recoverPreviousState(err, taskId: TaskId): void {
-<<<<<<< HEAD
-    this.removeFromOptimisticallyChanged(taskId);
-=======
->>>>>>> ac9a8d2a
     if (TaskService.shouldUndoOptimisticOperation(err)) {
       this.undoOptimisticOperation(taskId);
       this.notificationService.showSnackbarWith('Could not handle your request due to a connection error.');
