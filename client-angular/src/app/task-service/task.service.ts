/*
 * Copyright 2019, TeamDev. All rights reserved.
 *
 * Redistribution and use in source and/or binary forms, with or without
 * modification, must retain the above copyright notice and the following
 * disclaimer.
 *
 * THIS SOFTWARE IS PROVIDED BY THE COPYRIGHT HOLDERS AND CONTRIBUTORS
 * "AS IS" AND ANY EXPRESS OR IMPLIED WARRANTIES, INCLUDING, BUT NOT
 * LIMITED TO, THE IMPLIED WARRANTIES OF MERCHANTABILITY AND FITNESS FOR
 * A PARTICULAR PURPOSE ARE DISCLAIMED. IN NO EVENT SHALL THE COPYRIGHT
 * OWNER OR CONTRIBUTORS BE LIABLE FOR ANY DIRECT, INDIRECT, INCIDENTAL,
 * SPECIAL, EXEMPLARY, OR CONSEQUENTIAL DAMAGES (INCLUDING, BUT NOT
 * LIMITED TO, PROCUREMENT OF SUBSTITUTE GOODS OR SERVICES; LOSS OF USE,
 * DATA, OR PROFITS; OR BUSINESS INTERRUPTION) HOWEVER CAUSED AND ON ANY
 * THEORY OF LIABILITY, WHETHER IN CONTRACT, STRICT LIABILITY, OR TORT
 * (INCLUDING NEGLIGENCE OR OTHERWISE) ARISING IN ANY WAY OUT OF THE USE
 * OF THIS SOFTWARE, EVEN IF ADVISED OF THE POSSIBILITY OF SUCH DAMAGE.
 */

import {Injectable} from '@angular/core';
import {Client, Type} from 'spine-web';
import * as uuid from 'uuid';

import {TaskServiceModule} from './task-service.module';

import {TaskId} from 'generated/main/js/todolist/identifiers_pb';
import {TaskDescription} from 'generated/main/js/todolist/values_pb';
import {CompleteTask, CreateBasicTask, DeleteTask} from 'generated/main/js/todolist/c/commands_pb';
import {MyListView, TaskItem} from 'generated/main/js/todolist/q/projections_pb';
import {TaskStatus} from 'generated/main/js/todolist/attributes_pb';

/**
 * A service which performs operations on To-Do List tasks.
 */
@Injectable({
  providedIn: TaskServiceModule,
})
export class TaskService {

  private readonly _tasks: TaskItem[] = [];
  private _unsubscribe: () => void;

  /**
   * @param spineWebClient a client for accessing Spine backend
   */
  constructor(private readonly spineWebClient: Client) {
    this.subscribeToTasks()
      .then((unsubscribeFn) => this._unsubscribe = unsubscribeFn);
  }

  /**
   * Obtains a current view of tasks.
   */
  get tasks(): TaskItem {
    return this._tasks;
  }

  /**
   * Obtains a function to unsubscribe from changes to the view of the task list.
   */
  get unsubscribe(): () => void {
    return this._unsubscribe;
  }

  /**
   * Generates a new {@link TaskId}.
   */
  private static newId(): TaskId {
    const id = new TaskId();
    const value = uuid.v4();
    id.setValue(value);
    return id;
  }

  /** Visible for testing. */
  static logCmdAck() {
    console.log('Command acknowledged by the server');
  }

  /** Visible for testing. */
  static logCmdErr(err) {
    console.log('Error when sending command to the server: %s', err);
  }

  /**
   * Deletes the task with the specified ID.
   *
   * @param taskId ID of the task to delete.
   */
  deleteTask(taskId: string): void {
    const cmd = new DeleteTask();
    const id = new TaskId();
    id.setValue(taskId);
    cmd.setId(id);
    this.spineWebClient.sendCommand(cmd, TaskService.logCmdAck, TaskService.logCmdErr);
  }

  /**
   * Completes the task with the specified ID, changing its status respectively.
   *
   * @param taskId ID of the task to complete
   */
  completeTask(taskId: string): void {
    const cmd = new CompleteTask();
    const id = new TaskId();
    id.setValue(taskId);
    cmd.setId(id);
    this.spineWebClient.sendCommand(cmd, TaskService.logCmdAck, TaskService.logCmdErr);
  }

  /**
   * Creates a task with a given description and a randomly generated ID.
   *
   * @param description a description of the new task
   */
  createBasicTask(description: string): void {
    const cmd = new CreateBasicTask();
    const id = TaskService.newId();
    cmd.setId(id);

    const taskDescription = new TaskDescription();
    taskDescription.setValue(description);
    cmd.setDescription(taskDescription);

    this.spineWebClient.sendCommand(cmd, TaskService.logCmdAck, TaskService.logCmdErr);
  }


  /**
<<<<<<< HEAD
   * Subscribes to the tasks that match the given predicate and reflects them to a given array.
=======
   * Subscribes to the active tasks and reflects them to an array, stored in this service.
   *
   * Active tasks are those which are not in draft state, completed, or deleted.
>>>>>>> 16f20984
   *
   * The tasks are retrieved from the `MyListView` projection, which is an application-wide
   * singleton storing task items.
   *
<<<<<<< HEAD
   * Subscription can be cancelled via the method return value, which is a `Promise` resolving to
   * the `unsubscribe` function.
   *
   * @param reflectInto the array which will receive subscription updates
   * @param predicate predicate that returned task items must match
=======
>>>>>>> 16f20984
   * @returns a `Promise` which resolves to an `unsubscribe` function
   *
   * Is visible for testing.
   */
<<<<<<< HEAD
  subscribeToMatching(reflectInto: TaskItem[], predicate: (TaskItem) => boolean): Promise<() => void> {
=======
  subscribeToTasks(): Promise<() => void> {
>>>>>>> 16f20984
    const refreshTasks = {
      next: (view: MyListView): void => {
        const taskItems = view.getMyList().getItemsList()
          .filter(predicate);
        // Refresh the array.
        this.tasks.length = 0;
        this.tasks.push(...taskItems);
      }
    };
    const type = Type.forClass(MyListView);
    return new Promise((resolve, reject) =>
      this.spineWebClient.subscribeToEntities({ofType: type})
        .then((subscriptionObject) => {
          subscriptionObject.itemAdded.subscribe(refreshTasks);
          subscriptionObject.itemChanged.subscribe(refreshTasks);

          resolve(subscriptionObject.unsubscribe);
        })
        .catch(err => {
          console.log(
            'Cannot subscribe to entities of type (`%s`): %s',
            MyListView.typeUrl(), err
          );
          reject(err);
        })
    );
  }

  /**
   * Subscribes to the active tasks and reflects them to a given array.
   *
   * Active tasks are those which are not in draft state, completed, or deleted.
   *
   * The tasks are retrieved from the `MyListView` projection, which is an application-wide
   * singleton storing active and completed task items.
   *
   * Subscription can be cancelled via the method return value, which is a `Promise` resolving to
   * the `unsubscribe` function.
   *
   * @param reflectInto the array which will receive subscription updates
   * @returns a `Promise` which resolves to an `unsubscribe` function
   */
  subscribeToActive(reflectInto: TaskItem[]): Promise<() => void> {
    return this.subscribeToMatching(reflectInto, task => task.getStatus() === TaskStatus.OPEN);
  }

  subscribeToCompleted(reflectInto: TaskItem[]): Promise<() => void> {
    return this.subscribeToMatching(reflectInto, task => task.getStatus() === TaskStatus.COMPLETED);
  }
}<|MERGE_RESOLUTION|>--- conflicted
+++ resolved
@@ -28,7 +28,6 @@
 import {TaskDescription} from 'generated/main/js/todolist/values_pb';
 import {CompleteTask, CreateBasicTask, DeleteTask} from 'generated/main/js/todolist/c/commands_pb';
 import {MyListView, TaskItem} from 'generated/main/js/todolist/q/projections_pb';
-import {TaskStatus} from 'generated/main/js/todolist/attributes_pb';
 
 /**
  * A service which performs operations on To-Do List tasks.
@@ -126,40 +125,24 @@
     this.spineWebClient.sendCommand(cmd, TaskService.logCmdAck, TaskService.logCmdErr);
   }
 
-
   /**
-<<<<<<< HEAD
-   * Subscribes to the tasks that match the given predicate and reflects them to a given array.
-=======
-   * Subscribes to the active tasks and reflects them to an array, stored in this service.
+   * Subscribes to the active tasks and reflects them to a given array.
    *
    * Active tasks are those which are not in draft state, completed, or deleted.
->>>>>>> 16f20984
    *
    * The tasks are retrieved from the `MyListView` projection, which is an application-wide
-   * singleton storing task items.
+   * singleton storing active and completed task items.
    *
-<<<<<<< HEAD
    * Subscription can be cancelled via the method return value, which is a `Promise` resolving to
    * the `unsubscribe` function.
    *
    * @param reflectInto the array which will receive subscription updates
-   * @param predicate predicate that returned task items must match
-=======
->>>>>>> 16f20984
    * @returns a `Promise` which resolves to an `unsubscribe` function
-   *
-   * Is visible for testing.
    */
-<<<<<<< HEAD
-  subscribeToMatching(reflectInto: TaskItem[], predicate: (TaskItem) => boolean): Promise<() => void> {
-=======
   subscribeToTasks(): Promise<() => void> {
->>>>>>> 16f20984
     const refreshTasks = {
       next: (view: MyListView): void => {
-        const taskItems = view.getMyList().getItemsList()
-          .filter(predicate);
+        const taskItems = view.getMyList().getItemsList();
         // Refresh the array.
         this.tasks.length = 0;
         this.tasks.push(...taskItems);
@@ -183,26 +166,4 @@
         })
     );
   }
-
-  /**
-   * Subscribes to the active tasks and reflects them to a given array.
-   *
-   * Active tasks are those which are not in draft state, completed, or deleted.
-   *
-   * The tasks are retrieved from the `MyListView` projection, which is an application-wide
-   * singleton storing active and completed task items.
-   *
-   * Subscription can be cancelled via the method return value, which is a `Promise` resolving to
-   * the `unsubscribe` function.
-   *
-   * @param reflectInto the array which will receive subscription updates
-   * @returns a `Promise` which resolves to an `unsubscribe` function
-   */
-  subscribeToActive(reflectInto: TaskItem[]): Promise<() => void> {
-    return this.subscribeToMatching(reflectInto, task => task.getStatus() === TaskStatus.OPEN);
-  }
-
-  subscribeToCompleted(reflectInto: TaskItem[]): Promise<() => void> {
-    return this.subscribeToMatching(reflectInto, task => task.getStatus() === TaskStatus.COMPLETED);
-  }
 }