--- conflicted
+++ resolved
@@ -98,7 +98,6 @@
     this.spineWebClient.sendCommand(cmd, TaskService.logCmdAck, TaskService.logCmdErr);
   }
 
-<<<<<<< HEAD
   fetchById(id: TaskId): Promise<Task> {
     return new Promise<Task>((resolve, reject) => {
       const dataCallback = task => {
@@ -114,9 +113,6 @@
 
   // TODO:2019-03-12:dmytro.kuzmin: Actually filter by active, will require extending `TaskItem`
   // todo projection.
-=======
-
->>>>>>> 41b20217
   /**
    * Subscribes to the tasks that match the given predicate and reflects them to a given array.
    *
