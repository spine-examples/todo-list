/*
 * Copyright 2016, TeamDev Ltd. All rights reserved.
 *
 * Redistribution and use in source and/or binary forms, with or without
 * modification, must retain the above copyright notice and the following
 * disclaimer.
 *
 * THIS SOFTWARE IS PROVIDED BY THE COPYRIGHT HOLDERS AND CONTRIBUTORS
 * "AS IS" AND ANY EXPRESS OR IMPLIED WARRANTIES, INCLUDING, BUT NOT
 * LIMITED TO, THE IMPLIED WARRANTIES OF MERCHANTABILITY AND FITNESS FOR
 * A PARTICULAR PURPOSE ARE DISCLAIMED. IN NO EVENT SHALL THE COPYRIGHT
 * OWNER OR CONTRIBUTORS BE LIABLE FOR ANY DIRECT, INDIRECT, INCIDENTAL,
 * SPECIAL, EXEMPLARY, OR CONSEQUENTIAL DAMAGES (INCLUDING, BUT NOT
 * LIMITED TO, PROCUREMENT OF SUBSTITUTE GOODS OR SERVICES; LOSS OF USE,
 * DATA, OR PROFITS; OR BUSINESS INTERRUPTION) HOWEVER CAUSED AND ON ANY
 * THEORY OF LIABILITY, WHETHER IN CONTRACT, STRICT LIABILITY, OR TORT
 * (INCLUDING NEGLIGENCE OR OTHERWISE) ARISING IN ANY WAY OUT OF THE USE
 * OF THIS SOFTWARE, EVEN IF ADVISED OF THE POSSIBILITY OF SUCH DAMAGE.
 */

dependencies {
<<<<<<< HEAD
    compile group: 'io.spine', name: 'jdbc-rdbms', version: spineVersion
    compile group: 'mysql', name: 'mysql-connector-java', version: mySQLConnectorVersion
=======
    compile group: 'io.spine', name: 'jdbc-rdbms', version: spineJdbcStorageVersion
    compile group: 'mysql', name: 'mysql-connector-java', version: mysqlDriverVersion
>>>>>>> 58273d27

    compile project(path: ':server')
}

// A task to run the server. See `LocalMySqlServer` for the details.
task runServer(dependsOn: jar, type: JavaExec) {
    if(project.hasProperty('conf')){
        args(conf.split(','))
    }
    main = 'io.spine.examples.todolist.server.LocalJdbcServer'
    classpath = sourceSets.main.runtimeClasspath
}<|MERGE_RESOLUTION|>--- conflicted
+++ resolved
@@ -19,13 +19,8 @@
  */
 
 dependencies {
-<<<<<<< HEAD
-    compile group: 'io.spine', name: 'jdbc-rdbms', version: spineVersion
-    compile group: 'mysql', name: 'mysql-connector-java', version: mySQLConnectorVersion
-=======
     compile group: 'io.spine', name: 'jdbc-rdbms', version: spineJdbcStorageVersion
     compile group: 'mysql', name: 'mysql-connector-java', version: mysqlDriverVersion
->>>>>>> 58273d27
 
     compile project(path: ':server')
 }
