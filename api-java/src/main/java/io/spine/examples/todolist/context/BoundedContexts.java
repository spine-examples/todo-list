--- conflicted
+++ resolved
@@ -88,12 +88,9 @@
         MyListViewRepository myListViewRepo = new MyListViewRepository();
         LabelledTasksViewRepository tasksViewRepo = new LabelledTasksViewRepository();
         DraftTasksViewRepository draftTasksViewRepo = new DraftTasksViewRepository();
-<<<<<<< HEAD
+        DeletedTaskProjectionRepository deletedTasksRepo = new DeletedTaskProjectionRepository();
         TaskViewRepository taskViewRepository = new TaskViewRepository();
         LabelViewRepository labelViewRepository = new LabelViewRepository();
-=======
-        DeletedTaskProjectionRepository deletedTasksRepo = new DeletedTaskProjectionRepository();
->>>>>>> cbb3a6a7
 
         TaskCreationWizardRepository taskCreationRepo = new TaskCreationWizardRepository();
 
