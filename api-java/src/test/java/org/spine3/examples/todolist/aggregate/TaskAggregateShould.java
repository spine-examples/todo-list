--- conflicted
+++ resolved
@@ -373,14 +373,10 @@
     @Test
     public void update_current_state_task_description_after_dispatch_command() {
         final String newDescription = "new description.";
-<<<<<<< HEAD
         final UpdateTaskDescription updateTaskDescriptionCmd = updateTaskDescriptionInstance(TASK_ID, newDescription);
-=======
         final CreateBasicTask createBasicTask = createTaskInstance();
-        final UpdateTaskDescription updateTaskDescriptionCmd = updateTaskDescriptionInstance(newDescription);
 
         aggregate.dispatchForTest(createBasicTask, COMMAND_CONTEXT);
->>>>>>> 8a4d2966
         aggregate.dispatchForTest(updateTaskDescriptionCmd, COMMAND_CONTEXT);
         final Task state = aggregate.getState();
 
@@ -391,12 +387,8 @@
     @Test
     public void update_current_state_task_due_date_after_dispatch_command() {
         final Timestamp updatedDueDate = Timestamps.getCurrentTime();
-<<<<<<< HEAD
+        final CreateBasicTask createBasicTask = createTaskInstance();
         final UpdateTaskDueDate updateTaskDueDateCmd = updateTaskDueDateInstance(TASK_ID, updatedDueDate);
-=======
-        final CreateBasicTask createBasicTask = createTaskInstance();
-        final UpdateTaskDueDate updateTaskDueDateCmd = updateTaskDueDateInstance(updatedDueDate);
->>>>>>> 8a4d2966
 
         aggregate.dispatchForTest(createBasicTask, COMMAND_CONTEXT);
         aggregate.dispatchForTest(updateTaskDueDateCmd, COMMAND_CONTEXT);
@@ -409,12 +401,8 @@
     @Test
     public void update_current_state_task_priority_after_dispatch_command() {
         final TaskPriority updatedPriority = TaskPriority.HIGH;
-<<<<<<< HEAD
+        final CreateBasicTask createBasicTask = createTaskInstance();
         final UpdateTaskPriority updateTaskPriorityCmd = updateTaskPriorityInstance(TASK_ID, updatedPriority);
-=======
-        final CreateBasicTask createBasicTask = createTaskInstance();
-        final UpdateTaskPriority updateTaskPriorityCmd = updateTaskPriorityInstance(updatedPriority);
->>>>>>> 8a4d2966
 
         aggregate.dispatchForTest(createBasicTask, COMMAND_CONTEXT);
         aggregate.dispatchForTest(updateTaskPriorityCmd, COMMAND_CONTEXT);
