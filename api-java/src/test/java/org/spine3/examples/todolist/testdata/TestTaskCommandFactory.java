/*
 * Copyright 2016, TeamDev Ltd. All rights reserved.
 *
 * Redistribution and use in source and/or binary forms, with or without
 * modification, must retain the above copyright notice and the following
 * disclaimer.
 *
 * THIS SOFTWARE IS PROVIDED BY THE COPYRIGHT HOLDERS AND CONTRIBUTORS
 * "AS IS" AND ANY EXPRESS OR IMPLIED WARRANTIES, INCLUDING, BUT NOT
 * LIMITED TO, THE IMPLIED WARRANTIES OF MERCHANTABILITY AND FITNESS FOR
 * A PARTICULAR PURPOSE ARE DISCLAIMED. IN NO EVENT SHALL THE COPYRIGHT
 * OWNER OR CONTRIBUTORS BE LIABLE FOR ANY DIRECT, INDIRECT, INCIDENTAL,
 * SPECIAL, EXEMPLARY, OR CONSEQUENTIAL DAMAGES (INCLUDING, BUT NOT
 * LIMITED TO, PROCUREMENT OF SUBSTITUTE GOODS OR SERVICES; LOSS OF USE,
 * DATA, OR PROFITS; OR BUSINESS INTERRUPTION) HOWEVER CAUSED AND ON ANY
 * THEORY OF LIABILITY, WHETHER IN CONTRACT, STRICT LIABILITY, OR TORT
 * (INCLUDING NEGLIGENCE OR OTHERWISE) ARISING IN ANY WAY OUT OF THE USE
 * OF THIS SOFTWARE, EVEN IF ADVISED OF THE POSSIBILITY OF SUCH DAMAGE.
 */

package org.spine3.examples.todolist.testdata;

import com.google.protobuf.Timestamp;
import org.spine3.examples.todolist.AssignLabelToTask;
import org.spine3.examples.todolist.CompleteTask;
import org.spine3.examples.todolist.CreateBasicTask;
import org.spine3.examples.todolist.CreateDraft;
import org.spine3.examples.todolist.DeleteTask;
import org.spine3.examples.todolist.FinalizeDraft;
import org.spine3.examples.todolist.RemoveLabelFromTask;
import org.spine3.examples.todolist.ReopenTask;
import org.spine3.examples.todolist.RestoreDeletedTask;
import org.spine3.examples.todolist.TaskId;
import org.spine3.examples.todolist.TaskLabelId;
import org.spine3.examples.todolist.TaskPriority;
import org.spine3.examples.todolist.UpdateTaskDescription;
import org.spine3.examples.todolist.UpdateTaskDueDate;
import org.spine3.examples.todolist.UpdateTaskPriority;
import org.spine3.protobuf.Timestamps;

import static org.spine3.base.Identifiers.newUuid;

/**
 * A factory of the task commands for the test needs.
 *
 * @author Illia Shepilov
 */
public class TestTaskCommandFactory {

    public static final TaskId TASK_ID = TaskId.newBuilder()
<<<<<<< HEAD
                                                .setValue(newUuid())
                                                .build();
    private static final TaskLabelId LABEL_ID = TaskLabelId.newBuilder()
                                                           .setValue(newUuid())
                                                           .build();
    public static final String DESCRIPTION = "Create command description.";
    private static final Timestamp DUE_DATE = Timestamps.getCurrentTime();
=======
                                               .setValue(newUuid())
                                               .build();
    public static final TaskLabelId LABEL_ID = TaskLabelId.newBuilder()
                                                          .setValue(newUuid())
                                                          .build();
    public static final String DESCRIPTION = "Create command description.";
    public static final Timestamp DUE_DATE = Timestamps.getCurrentTime();
>>>>>>> 2eb4e1c4

    /**
     * Prevent instantiation.
     */
    private TestTaskCommandFactory() {
        throw new UnsupportedOperationException();
    }

    /**
     * Provides {@link CreateBasicTask} instance.
     *
     * @return {@link CreateBasicTask} instance
     */
    public static CreateBasicTask createTaskInstance() {
        final CreateBasicTask result = createTaskInstance(TASK_ID, DESCRIPTION);
        return result;
    }

    public static CreateBasicTask createTaskInstance(TaskId id, String description) {
        final CreateBasicTask result = CreateBasicTask.newBuilder()
                                                      .setId(id)
                                                      .setDescription(description)
                                                      .build();
        return result;
    }

    public static CreateBasicTask createUniqueTask() {
        final TaskId.Builder id = TaskId.newBuilder()
                                        .setValue(newUuid());
        final CreateBasicTask result = CreateBasicTask.newBuilder()
                                                      .setId(id)
                                                      .setDescription(DESCRIPTION)
                                                      .build();
        return result;
    }

    /**
     * Provides {@link UpdateTaskDescription} instance.
     *
     * @return {@link UpdateTaskDescription} instance
     */
    public static UpdateTaskDescription updateTaskDescriptionInstance() {
        return updateTaskDescriptionInstance(TASK_ID, DESCRIPTION);
    }

    /**
     * Provides {@link UpdateTaskDescription} instance by specified description.
     *
     * @param description String value into updated description field
     * @return {@link UpdateTaskDescription} instance
     */
<<<<<<< HEAD
    public static UpdateTaskDescription updateTaskDescriptionInstance(TaskId id, String description) {
        return UpdateTaskDescription.newBuilder()
                                    .setId(id)
                                    .setUpdatedDescription(description)
                                    .build();
=======
    public static UpdateTaskDescription updateTaskDescriptionInstance(String description) {
        final UpdateTaskDescription result = UpdateTaskDescription.newBuilder()
                                                                  .setId(TASK_ID)
                                                                  .setUpdatedDescription(description)
                                                                  .build();
        return result;
>>>>>>> 2eb4e1c4
    }

    /**
     * Provides a pre-configured {@link UpdateTaskDueDate} command instance.
     *
     * @return {@link UpdateTaskDueDate} instance
     */
    public static UpdateTaskDueDate updateTaskDueDateInstance() {
        return updateTaskDueDateInstance(DUE_DATE);
    }

    /**
     * Provides {@link UpdateTaskDueDate} instance with specified update due date field.
     *
     * @param updatedDueDate value into updated due date field, present in seconds
     * @return {@link UpdateTaskDueDate} instance
     */
    public static UpdateTaskDueDate updateTaskDueDateInstance(Timestamp updatedDueDate) {
<<<<<<< HEAD
        return UpdateTaskDueDate.newBuilder()
                                .setId(TASK_ID)
                                .setUpdatedDueDate(updatedDueDate)
                                .build();
=======
        final UpdateTaskDueDate result = UpdateTaskDueDate.newBuilder()
                                                          .setId(TASK_ID)
                                                          .setUpdatedDueDate(updatedDueDate)
                                                          .build();
        return result;
>>>>>>> 2eb4e1c4
    }

    /**
     * Provides a pre-configured {@link UpdateTaskPriority} command instance.
     *
     * @return {@link UpdateTaskPriority} instance
     */
    public static UpdateTaskPriority updateTaskPriorityInstance() {
        return updateTaskPriorityInstance(TaskPriority.HIGH);
    }

    /**
     * Provides {@link UpdateTaskPriority} instance by specified priority.
     *
     * @param priority {@link TaskPriority} enum value
     * @return {@link UpdateTaskPriority} instance
     */
    public static UpdateTaskPriority updateTaskPriorityInstance(TaskPriority priority) {
<<<<<<< HEAD
        return UpdateTaskPriority.newBuilder()
                                 .setId(TASK_ID)
                                 .setUpdatedPriority(priority)
                                 .build();
=======
        final UpdateTaskPriority result = UpdateTaskPriority.newBuilder()
                                                            .setId(TASK_ID)
                                                            .setUpdatedPriority(priority)
                                                            .build();
        return result;
>>>>>>> 2eb4e1c4
    }

    /**
     * Provides a pre-configured {@link CompleteTask} command instance.
     *
     * @return {@link CompleteTask} instance
     */
    public static CompleteTask completeTaskInstance() {
        final CompleteTask result = CompleteTask.newBuilder()
                                                .setId(TASK_ID)
                                                .build();
        return result;
    }

    /**
     * Provides default {@link ReopenTask} command instance.
     *
     * @return {@link ReopenTask} instance
     */
    public static ReopenTask reopenTaskInstance() {
        final ReopenTask result = ReopenTask.newBuilder()
                                            .setId(TASK_ID)
                                            .build();
        return result;
    }

    /**
     * Provides a pre-configured {@link DeleteTask} command instance.
     *
     * @return {@link DeleteTask} instance
     */
    public static DeleteTask deleteTaskInstance() {
<<<<<<< HEAD
        return deleteTaskInstance(TASK_ID);
    }

    /**
     * Provides {@link DeleteTask} command instance by specified {@link TaskLabelId}.
     * TaskLabelId constructed with {@code ID}.
     *
     * @return {@link DeleteTask} instance
     */
    public static DeleteTask deleteTaskInstance(TaskId id) {
        final DeleteTask result = DeleteTask.newBuilder()
                                            .setId(id)
=======
        final DeleteTask result = DeleteTask.newBuilder()
                                            .setId(TASK_ID)
>>>>>>> 2eb4e1c4
                                            .build();
        return result;
    }

    /**
     * Provides default {@link RestoreDeletedTask} command instance.
     *
     * @return {@link RestoreDeletedTask} instance
     */
    public static RestoreDeletedTask restoreDeletedTaskInstance() {
        final RestoreDeletedTask result = RestoreDeletedTask.newBuilder()
                                                            .setId(TASK_ID)
                                                            .build();
        return result;
    }

    /**
     * Provides default {@link FinalizeDraft} command instance.
     *
     * @return {@link FinalizeDraft} instance
     */
    public static FinalizeDraft finalizeDraftInstance() {
        final FinalizeDraft result = FinalizeDraft.newBuilder()
                                                  .setId(TASK_ID)
                                                  .build();
        return result;
    }

    /**
     * Provides a pre-configured {@link CreateDraft} command instance.
     *
     * @return {@link CreateDraft} instance
     */
    public static CreateDraft createDraftInstance() {
        final CreateDraft result = CreateDraft.newBuilder()
                                             .setId(TASK_ID)
                                             .build();
        return result;
    }

    /**
     * Provides a pre-configured {@link AssignLabelToTask} command instance.
     *
     * @return {@link AssignLabelToTask} instance
     */
    public static AssignLabelToTask assignLabelToTaskInstance() {
<<<<<<< HEAD
        return AssignLabelToTask.newBuilder()
                                .setId(TASK_ID)
                                .setLabelId(LABEL_ID)
                                .build();
=======
        final AssignLabelToTask result = AssignLabelToTask.newBuilder()
                                                          .setLabelId(LABEL_ID)
                                                          .build();
        return result;
>>>>>>> 2eb4e1c4
    }

    /**
     * Provides a pre-configured {@link RemoveLabelFromTask} command instance.
     *
     * @return {@link RemoveLabelFromTask} instance
     */
    public static RemoveLabelFromTask removeLabelFromTaskInstance() {
<<<<<<< HEAD
        return RemoveLabelFromTask.newBuilder()
                                  .setId(TASK_ID)
                                  .setLabelId(LABEL_ID)
                                  .build();
=======
        final RemoveLabelFromTask result = RemoveLabelFromTask.newBuilder()
                                                              .setLabelId(LABEL_ID)
                                                              .build();
        return result;
>>>>>>> 2eb4e1c4
    }
}<|MERGE_RESOLUTION|>--- conflicted
+++ resolved
@@ -48,7 +48,6 @@
 public class TestTaskCommandFactory {
 
     public static final TaskId TASK_ID = TaskId.newBuilder()
-<<<<<<< HEAD
                                                 .setValue(newUuid())
                                                 .build();
     private static final TaskLabelId LABEL_ID = TaskLabelId.newBuilder()
@@ -56,15 +55,6 @@
                                                            .build();
     public static final String DESCRIPTION = "Create command description.";
     private static final Timestamp DUE_DATE = Timestamps.getCurrentTime();
-=======
-                                               .setValue(newUuid())
-                                               .build();
-    public static final TaskLabelId LABEL_ID = TaskLabelId.newBuilder()
-                                                          .setValue(newUuid())
-                                                          .build();
-    public static final String DESCRIPTION = "Create command description.";
-    public static final Timestamp DUE_DATE = Timestamps.getCurrentTime();
->>>>>>> 2eb4e1c4
 
     /**
      * Prevent instantiation.
@@ -111,25 +101,17 @@
     }
 
     /**
-     * Provides {@link UpdateTaskDescription} instance by specified description.
+     * Provides {@link UpdateTaskDescription} instance by description and task id specified.
      *
      * @param description String value into updated description field
      * @return {@link UpdateTaskDescription} instance
      */
-<<<<<<< HEAD
     public static UpdateTaskDescription updateTaskDescriptionInstance(TaskId id, String description) {
-        return UpdateTaskDescription.newBuilder()
-                                    .setId(id)
-                                    .setUpdatedDescription(description)
-                                    .build();
-=======
-    public static UpdateTaskDescription updateTaskDescriptionInstance(String description) {
-        final UpdateTaskDescription result = UpdateTaskDescription.newBuilder()
-                                                                  .setId(TASK_ID)
-                                                                  .setUpdatedDescription(description)
-                                                                  .build();
-        return result;
->>>>>>> 2eb4e1c4
+        UpdateTaskDescription result = UpdateTaskDescription.newBuilder()
+                             .setId(id)
+                             .setUpdatedDescription(description)
+                             .build();
+        return result;
     }
 
     /**
@@ -148,18 +130,11 @@
      * @return {@link UpdateTaskDueDate} instance
      */
     public static UpdateTaskDueDate updateTaskDueDateInstance(Timestamp updatedDueDate) {
-<<<<<<< HEAD
-        return UpdateTaskDueDate.newBuilder()
-                                .setId(TASK_ID)
-                                .setUpdatedDueDate(updatedDueDate)
-                                .build();
-=======
         final UpdateTaskDueDate result = UpdateTaskDueDate.newBuilder()
                                                           .setId(TASK_ID)
                                                           .setUpdatedDueDate(updatedDueDate)
                                                           .build();
         return result;
->>>>>>> 2eb4e1c4
     }
 
     /**
@@ -178,18 +153,11 @@
      * @return {@link UpdateTaskPriority} instance
      */
     public static UpdateTaskPriority updateTaskPriorityInstance(TaskPriority priority) {
-<<<<<<< HEAD
-        return UpdateTaskPriority.newBuilder()
-                                 .setId(TASK_ID)
-                                 .setUpdatedPriority(priority)
-                                 .build();
-=======
         final UpdateTaskPriority result = UpdateTaskPriority.newBuilder()
                                                             .setId(TASK_ID)
                                                             .setUpdatedPriority(priority)
                                                             .build();
         return result;
->>>>>>> 2eb4e1c4
     }
 
     /**
@@ -222,23 +190,17 @@
      * @return {@link DeleteTask} instance
      */
     public static DeleteTask deleteTaskInstance() {
-<<<<<<< HEAD
         return deleteTaskInstance(TASK_ID);
     }
 
     /**
-     * Provides {@link DeleteTask} command instance by specified {@link TaskLabelId}.
-     * TaskLabelId constructed with {@code ID}.
+     * Provides a pre-configured {@link DeleteTask} command instance.
      *
      * @return {@link DeleteTask} instance
      */
     public static DeleteTask deleteTaskInstance(TaskId id) {
         final DeleteTask result = DeleteTask.newBuilder()
                                             .setId(id)
-=======
-        final DeleteTask result = DeleteTask.newBuilder()
-                                            .setId(TASK_ID)
->>>>>>> 2eb4e1c4
                                             .build();
         return result;
     }
@@ -285,17 +247,11 @@
      * @return {@link AssignLabelToTask} instance
      */
     public static AssignLabelToTask assignLabelToTaskInstance() {
-<<<<<<< HEAD
-        return AssignLabelToTask.newBuilder()
-                                .setId(TASK_ID)
-                                .setLabelId(LABEL_ID)
-                                .build();
-=======
         final AssignLabelToTask result = AssignLabelToTask.newBuilder()
+                                                          .setId(TASK_ID)
                                                           .setLabelId(LABEL_ID)
                                                           .build();
         return result;
->>>>>>> 2eb4e1c4
     }
 
     /**
@@ -304,16 +260,10 @@
      * @return {@link RemoveLabelFromTask} instance
      */
     public static RemoveLabelFromTask removeLabelFromTaskInstance() {
-<<<<<<< HEAD
-        return RemoveLabelFromTask.newBuilder()
-                                  .setId(TASK_ID)
-                                  .setLabelId(LABEL_ID)
-                                  .build();
-=======
         final RemoveLabelFromTask result = RemoveLabelFromTask.newBuilder()
+                                                              .setId(TASK_ID)
                                                               .setLabelId(LABEL_ID)
                                                               .build();
         return result;
->>>>>>> 2eb4e1c4
     }
 }