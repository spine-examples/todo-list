/*
 * Copyright 2016, TeamDev Ltd. All rights reserved.
 *
 * Redistribution and use in source and/or binary forms, with or without
 * modification, must retain the above copyright notice and the following
 * disclaimer.
 *
 * THIS SOFTWARE IS PROVIDED BY THE COPYRIGHT HOLDERS AND CONTRIBUTORS
 * "AS IS" AND ANY EXPRESS OR IMPLIED WARRANTIES, INCLUDING, BUT NOT
 * LIMITED TO, THE IMPLIED WARRANTIES OF MERCHANTABILITY AND FITNESS FOR
 * A PARTICULAR PURPOSE ARE DISCLAIMED. IN NO EVENT SHALL THE COPYRIGHT
 * OWNER OR CONTRIBUTORS BE LIABLE FOR ANY DIRECT, INDIRECT, INCIDENTAL,
 * SPECIAL, EXEMPLARY, OR CONSEQUENTIAL DAMAGES (INCLUDING, BUT NOT
 * LIMITED TO, PROCUREMENT OF SUBSTITUTE GOODS OR SERVICES; LOSS OF USE,
 * DATA, OR PROFITS; OR BUSINESS INTERRUPTION) HOWEVER CAUSED AND ON ANY
 * THEORY OF LIABILITY, WHETHER IN CONTRACT, STRICT LIABILITY, OR TORT
 * (INCLUDING NEGLIGENCE OR OTHERWISE) ARISING IN ANY WAY OUT OF THE USE
 * OF THIS SOFTWARE, EVEN IF ADVISED OF THE POSSIBILITY OF SUCH DAMAGE.
 */

package org.spine3.examples.todolist.testdata;

import com.google.protobuf.Timestamp;
import org.spine3.examples.todolist.AssignLabelToTask;
import org.spine3.examples.todolist.CompleteTask;
import org.spine3.examples.todolist.CreateBasicTask;
import org.spine3.examples.todolist.CreateDraft;
import org.spine3.examples.todolist.DeleteTask;
import org.spine3.examples.todolist.FinalizeDraft;
import org.spine3.examples.todolist.RemoveLabelFromTask;
import org.spine3.examples.todolist.ReopenTask;
import org.spine3.examples.todolist.RestoreDeletedTask;
import org.spine3.examples.todolist.TaskId;
import org.spine3.examples.todolist.TaskLabelId;
import org.spine3.examples.todolist.TaskPriority;
import org.spine3.examples.todolist.UpdateTaskDescription;
import org.spine3.examples.todolist.UpdateTaskDueDate;
import org.spine3.examples.todolist.UpdateTaskPriority;
import org.spine3.protobuf.Timestamps;

import static org.spine3.base.Identifiers.newUuid;

/**
 * A factory of the task commands for the test needs.
 *
 * @author Illia Shepilov
 */
public class TestTaskCommandFactory {

    public static final TaskId TASK_ID = TaskId.newBuilder()
                                               .setValue(newUuid())
                                               .build();
    public static final TaskLabelId LABEL_ID = TaskLabelId.newBuilder()
                                                          .setValue(newUuid())
                                                          .build();
    public static final String DESCRIPTION = "Create command description.";
    public static final Timestamp DUE_DATE = Timestamps.getCurrentTime();

    private TestTaskCommandFactory() {
    }

    /**
     * Provides {@link CreateBasicTask} instance.
     *
     * @return {@link CreateBasicTask} instance
     */
    public static CreateBasicTask createTaskInstance() {
<<<<<<< HEAD
        final CreateBasicTask result = createTaskInstance(TASK_ID, DESCRIPTION);
        return result;
    }

    public static CreateBasicTask createTaskInstance(TaskId id, String description) {
        final CreateBasicTask result = CreateBasicTask.newBuilder()
                                                      .setId(id)
                                                      .setDescription(description)
                                                      .build();
        return result;
    }

    public static CreateBasicTask createUniqueTask() {
        final TaskId.Builder id = TaskId.newBuilder()
                                        .setValue(newUuid());
        final CreateBasicTask result = CreateBasicTask.newBuilder()
                                                      .setId(id)
                                                      .setDescription(DESCRIPTION)
                                                      .build();
=======
        final CreateBasicTask result = CreateBasicTask.newBuilder()
                                                     .setId(TASK_ID)
                                                     .setDescription(DESCRIPTION)
                                                     .build();
>>>>>>> 8d8be4e1
        return result;
    }

    /**
     * Provides {@link UpdateTaskDescription} instance.
     *
     * @return {@link UpdateTaskDescription} instance
     */
    public static UpdateTaskDescription updateTaskDescriptionInstance() {
        return updateTaskDescriptionInstance(TASK_ID, DESCRIPTION);
    }

    /**
     * Provides {@link UpdateTaskDescription} instance by description and task id specified.
     *
     * @param description String value into updated description field
     * @return {@link UpdateTaskDescription} instance
     */
    public static UpdateTaskDescription updateTaskDescriptionInstance(TaskId id, String description) {
        UpdateTaskDescription result = UpdateTaskDescription.newBuilder()
                                                            .setId(id)
                                                            .setUpdatedDescription(description)
                                                            .build();
        return result;
    }

    /**
     * Provides a pre-configured {@link UpdateTaskDueDate} command instance.
     *
     * @return {@link UpdateTaskDueDate} instance
     */
    public static UpdateTaskDueDate updateTaskDueDateInstance() {
        return updateTaskDueDateInstance(TASK_ID, DUE_DATE);
    }

    /**
     * Provides {@link UpdateTaskDueDate} instance with specified update due date and {@link TaskId} fields.
     *
     * @param updatedDueDate value into updated due date field, present in seconds
     * @return {@link UpdateTaskDueDate} instance
     */
    public static UpdateTaskDueDate updateTaskDueDateInstance(TaskId id, Timestamp updatedDueDate) {
        final UpdateTaskDueDate result = UpdateTaskDueDate.newBuilder()
                                                          .setId(id)
                                                          .setUpdatedDueDate(updatedDueDate)
                                                          .build();
        return result;
    }

    /**
     * Provides a pre-configured {@link UpdateTaskPriority} command instance.
     *
     * @return {@link UpdateTaskPriority} instance
     */
    public static UpdateTaskPriority updateTaskPriorityInstance() {
        return updateTaskPriorityInstance(TASK_ID, TaskPriority.HIGH);
    }

    /**
     * Provides a pre-configured {@link UpdateTaskPriority} command instance.
     *
     * @param priority {@link TaskPriority} enum value
     * @return {@link UpdateTaskPriority} instance
     */
    public static UpdateTaskPriority updateTaskPriorityInstance(TaskId id, TaskPriority priority) {
        final UpdateTaskPriority result = UpdateTaskPriority.newBuilder()
                                                            .setId(id)
                                                            .setUpdatedPriority(priority)
                                                            .build();
        return result;
    }

    /**
     * Provides default {@link CompleteTask} command instance.
     *
     * @return {@link CompleteTask} instance
     */
    public static CompleteTask completeTaskInstance() {
        return completeTaskInstance(TASK_ID);
    }

    /**
     * Provides a pre-configured {@link CompleteTask} command instance.
     *
     * @return {@link CompleteTask} instance
     */
    public static CompleteTask completeTaskInstance(TaskId id) {
        final CompleteTask result = CompleteTask.newBuilder()
                                                .setId(id)
                                                .build();
        return result;
    }

    /**
     * Provides a pre-configured {@link ReopenTask} command instance.
     *
     * @return {@link ReopenTask} instance
     */
    public static ReopenTask reopenTaskInstance() {
<<<<<<< HEAD
        return reopenTaskInstance(TASK_ID);
    }

    /**
     * Provides a pre-configured {@link ReopenTask} command instance.
     *
     * @return {@link ReopenTask} instance
     */
    public static ReopenTask reopenTaskInstance(TaskId id) {
        final ReopenTask result = ReopenTask.newBuilder()
                                            .setId(id)
                                            .build();
=======
        final ReopenTask result = ReopenTask.newBuilder()
                                           .setId(TASK_ID)
                                           .build();
>>>>>>> 8d8be4e1
        return result;
    }

    /**
     * Provides a pre-configured {@link DeleteTask} command instance.
     *
     * @return {@link DeleteTask} instance
     */
    public static DeleteTask deleteTaskInstance() {
        return deleteTaskInstance(TASK_ID);
    }

    /**
     * Provides a pre-configured {@link DeleteTask} command instance.
     *
     * @return {@link DeleteTask} instance
     */
    public static DeleteTask deleteTaskInstance(TaskId id) {
        final DeleteTask result = DeleteTask.newBuilder()
                                            .setId(id)
                                            .build();
        return result;
    }

    /**
     * Provides pre-configured {@link RestoreDeletedTask} command instance.
     *
     * @return {@link RestoreDeletedTask} instance
     */
    public static RestoreDeletedTask restoreDeletedTaskInstance() {
<<<<<<< HEAD
        return restoreDeletedTaskInstance(TASK_ID);
    }

    /**
     * Provides a pre-configured {@link RestoreDeletedTask} command instance.
     *
     * @return {@link RestoreDeletedTask} instance
     */
    public static RestoreDeletedTask restoreDeletedTaskInstance(TaskId id) {
        final RestoreDeletedTask result = RestoreDeletedTask.newBuilder()
                                                            .setId(id)
                                                            .build();
=======
        final RestoreDeletedTask result = RestoreDeletedTask.newBuilder()
                                                           .setId(TASK_ID)
                                                           .build();
>>>>>>> 8d8be4e1
        return result;
    }

    /**
     * Provides pre-configured {@link FinalizeDraft} command instance.
     *
     * @return {@link FinalizeDraft} instance
     */
    public static FinalizeDraft finalizeDraftInstance() {
<<<<<<< HEAD
        return finalizeDraftInstance(TASK_ID);
    }

    /**
     * Provides default {@link FinalizeDraft} command instance.
     *
     * @return {@link FinalizeDraft} instance
     */
    public static FinalizeDraft finalizeDraftInstance(TaskId id) {
        final FinalizeDraft result = FinalizeDraft.newBuilder()
                                                  .setId(id)
                                                  .build();
=======
        final FinalizeDraft result = FinalizeDraft.newBuilder()
                                                 .setId(TASK_ID)
                                                 .build();
>>>>>>> 8d8be4e1
        return result;
    }

    /**
     * Provides a pre-configured {@link CreateDraft} command instance.
     *
     * @return {@link CreateDraft} instance
     */
    public static CreateDraft createDraftInstance() {
        final CreateDraft result = CreateDraft.newBuilder()
                                              .setId(TASK_ID)
                                              .build();
        return result;
    }

    /**
     * Provides a pre-configured {@link AssignLabelToTask} command instance.
     *
     * @return {@link AssignLabelToTask} instance
     */
    public static AssignLabelToTask assignLabelToTaskInstance(TaskId taskId, TaskLabelId labelId) {
        final AssignLabelToTask result = AssignLabelToTask.newBuilder()
<<<<<<< HEAD
                                                          .setId(taskId)
                                                          .setLabelId(labelId)
=======
                                                          .setId(TASK_ID)
                                                          .setLabelId(LABEL_ID)
>>>>>>> 8d8be4e1
                                                          .build();
        return result;
    }

    /**
     * Provides a pre-configured {@link AssignLabelToTask} command instance.
     *
     * @return {@link AssignLabelToTask} instance
     */
    public static AssignLabelToTask assignLabelToTaskInstance() {
        return assignLabelToTaskInstance(TASK_ID, LABEL_ID);
    }

    /**
     * Provides a pre-configured {@link RemoveLabelFromTask} command instance.
     *
     * @return {@link RemoveLabelFromTask} instance
     */
    public static RemoveLabelFromTask removeLabelFromTaskInstance() {
        return removeLabelFromTaskInstance(TASK_ID, LABEL_ID);
    }

    /**
     * Provides a pre-configured {@link RemoveLabelFromTask} command instance.
     *
     * @return {@link RemoveLabelFromTask} instance
     */
    public static RemoveLabelFromTask removeLabelFromTaskInstance(TaskId taskId, TaskLabelId labelId) {
        final RemoveLabelFromTask result = RemoveLabelFromTask.newBuilder()
<<<<<<< HEAD
                                                              .setId(taskId)
                                                              .setLabelId(labelId)
=======
                                                              .setId(TASK_ID)
                                                              .setLabelId(LABEL_ID)
>>>>>>> 8d8be4e1
                                                              .build();
        return result;
    }
}<|MERGE_RESOLUTION|>--- conflicted
+++ resolved
@@ -65,7 +65,6 @@
      * @return {@link CreateBasicTask} instance
      */
     public static CreateBasicTask createTaskInstance() {
-<<<<<<< HEAD
         final CreateBasicTask result = createTaskInstance(TASK_ID, DESCRIPTION);
         return result;
     }
@@ -85,12 +84,11 @@
                                                       .setId(id)
                                                       .setDescription(DESCRIPTION)
                                                       .build();
-=======
+        return result;
         final CreateBasicTask result = CreateBasicTask.newBuilder()
                                                      .setId(TASK_ID)
                                                      .setDescription(DESCRIPTION)
                                                      .build();
->>>>>>> 8d8be4e1
         return result;
     }
 
@@ -190,7 +188,9 @@
      * @return {@link ReopenTask} instance
      */
     public static ReopenTask reopenTaskInstance() {
-<<<<<<< HEAD
+        final ReopenTask result = ReopenTask.newBuilder()
+                                           .setId(TASK_ID)
+                                           .build();
         return reopenTaskInstance(TASK_ID);
     }
 
@@ -203,11 +203,6 @@
         final ReopenTask result = ReopenTask.newBuilder()
                                             .setId(id)
                                             .build();
-=======
-        final ReopenTask result = ReopenTask.newBuilder()
-                                           .setId(TASK_ID)
-                                           .build();
->>>>>>> 8d8be4e1
         return result;
     }
 
@@ -238,7 +233,9 @@
      * @return {@link RestoreDeletedTask} instance
      */
     public static RestoreDeletedTask restoreDeletedTaskInstance() {
-<<<<<<< HEAD
+        final RestoreDeletedTask result = RestoreDeletedTask.newBuilder()
+                                                           .setId(TASK_ID)
+                                                           .build();
         return restoreDeletedTaskInstance(TASK_ID);
     }
 
@@ -251,11 +248,6 @@
         final RestoreDeletedTask result = RestoreDeletedTask.newBuilder()
                                                             .setId(id)
                                                             .build();
-=======
-        final RestoreDeletedTask result = RestoreDeletedTask.newBuilder()
-                                                           .setId(TASK_ID)
-                                                           .build();
->>>>>>> 8d8be4e1
         return result;
     }
 
@@ -265,7 +257,9 @@
      * @return {@link FinalizeDraft} instance
      */
     public static FinalizeDraft finalizeDraftInstance() {
-<<<<<<< HEAD
+        final FinalizeDraft result = FinalizeDraft.newBuilder()
+                                                 .setId(TASK_ID)
+                                                 .build();
         return finalizeDraftInstance(TASK_ID);
     }
 
@@ -278,11 +272,6 @@
         final FinalizeDraft result = FinalizeDraft.newBuilder()
                                                   .setId(id)
                                                   .build();
-=======
-        final FinalizeDraft result = FinalizeDraft.newBuilder()
-                                                 .setId(TASK_ID)
-                                                 .build();
->>>>>>> 8d8be4e1
         return result;
     }
 
@@ -305,13 +294,8 @@
      */
     public static AssignLabelToTask assignLabelToTaskInstance(TaskId taskId, TaskLabelId labelId) {
         final AssignLabelToTask result = AssignLabelToTask.newBuilder()
-<<<<<<< HEAD
                                                           .setId(taskId)
                                                           .setLabelId(labelId)
-=======
-                                                          .setId(TASK_ID)
-                                                          .setLabelId(LABEL_ID)
->>>>>>> 8d8be4e1
                                                           .build();
         return result;
     }
@@ -341,13 +325,8 @@
      */
     public static RemoveLabelFromTask removeLabelFromTaskInstance(TaskId taskId, TaskLabelId labelId) {
         final RemoveLabelFromTask result = RemoveLabelFromTask.newBuilder()
-<<<<<<< HEAD
                                                               .setId(taskId)
                                                               .setLabelId(labelId)
-=======
-                                                              .setId(TASK_ID)
-                                                              .setLabelId(LABEL_ID)
->>>>>>> 8d8be4e1
                                                               .build();
         return result;
     }
