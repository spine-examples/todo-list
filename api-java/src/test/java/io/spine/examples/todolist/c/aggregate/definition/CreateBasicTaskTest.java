--- conflicted
+++ resolved
@@ -77,22 +77,4 @@
         assertEquals(state.getId(), createBasicTask.getId());
         assertEquals(state.getTaskStatus(), TaskStatus.FINALIZED);
     }
-<<<<<<< HEAD
-=======
-
-    @Test
-    @DisplayName("does not pass command validation" +
-            "upon an attempt to create task with too short description")
-    void notPassCommandValidation() {
-        final CreateBasicTask createBasicTask = createTaskInstance(taskId, "D");
-
-        final Throwable t = assertThrows(Throwable.class,
-                                         () -> dispatchCommand(aggregate, envelopeOf(createBasicTask)));
-        final Throwable rootCause = Throwables.getRootCause(t);
-        final ValidationException validationException = (ValidationException) rootCause;
-        final int violationCount = validationException.getConstraintViolations()
-                                                      .size();
-        assertEquals(1, violationCount);
-    }
->>>>>>> f4c5a399
 }