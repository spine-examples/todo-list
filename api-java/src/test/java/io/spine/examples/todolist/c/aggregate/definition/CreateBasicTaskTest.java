/*
 * Copyright 2017, TeamDev Ltd. All rights reserved.
 *
 * Redistribution and use in source and/or binary forms, with or without
 * modification, must retain the above copyright notice and the following
 * disclaimer.
 *
 * THIS SOFTWARE IS PROVIDED BY THE COPYRIGHT HOLDERS AND CONTRIBUTORS
 * "AS IS" AND ANY EXPRESS OR IMPLIED WARRANTIES, INCLUDING, BUT NOT
 * LIMITED TO, THE IMPLIED WARRANTIES OF MERCHANTABILITY AND FITNESS FOR
 * A PARTICULAR PURPOSE ARE DISCLAIMED. IN NO EVENT SHALL THE COPYRIGHT
 * OWNER OR CONTRIBUTORS BE LIABLE FOR ANY DIRECT, INDIRECT, INCIDENTAL,
 * SPECIAL, EXEMPLARY, OR CONSEQUENTIAL DAMAGES (INCLUDING, BUT NOT
 * LIMITED TO, PROCUREMENT OF SUBSTITUTE GOODS OR SERVICES; LOSS OF USE,
 * DATA, OR PROFITS; OR BUSINESS INTERRUPTION) HOWEVER CAUSED AND ON ANY
 * THEORY OF LIABILITY, WHETHER IN CONTRACT, STRICT LIABILITY, OR TORT
 * (INCLUDING NEGLIGENCE OR OTHERWISE) ARISING IN ANY WAY OUT OF THE USE
 * OF THIS SOFTWARE, EVEN IF ADVISED OF THE POSSIBILITY OF SUCH DAMAGE.
 */

package io.spine.examples.todolist.c.aggregate.definition;

import com.google.protobuf.Message;
import io.spine.examples.todolist.Task;
import io.spine.examples.todolist.TaskStatus;
import io.spine.examples.todolist.c.commands.CreateBasicTask;
import io.spine.examples.todolist.c.events.TaskCreated;
<<<<<<< HEAD
=======
import io.spine.validate.ValidationException;
>>>>>>> 8877b13f
import org.junit.jupiter.api.BeforeEach;
import org.junit.jupiter.api.DisplayName;
import org.junit.jupiter.api.Test;

import java.util.List;

import static io.spine.examples.todolist.testdata.TestTaskCommandFactory.DESCRIPTION;
import static io.spine.examples.todolist.testdata.TestTaskCommandFactory.createTaskInstance;
import static io.spine.server.aggregate.AggregateCommandDispatcher.dispatch;
import static org.junit.jupiter.api.Assertions.assertEquals;
import static org.junit.jupiter.api.Assertions.assertNotNull;

/**
 * @author Illia Shepilov
 */
@DisplayName("CreateBasicTask command should be interpreted by TaskPart and")
public class CreateBasicTaskTest extends TaskCommandTest<CreateBasicTask> {

    @Override
    @BeforeEach
    public void setUp() {
        super.setUp();
    }

    @Test
    @DisplayName("produce TaskCreated event")
    void produceEvent() {
        final CreateBasicTask createTaskCmd = createTaskInstance(taskId, DESCRIPTION);
        final List<? extends Message> messageList = dispatch(aggregate, envelopeOf(createTaskCmd));
        assertNotNull(aggregate.getState()
                               .getCreated());
        assertNotNull(aggregate.getId());
        assertEquals(1, messageList.size());
        assertEquals(TaskCreated.class, messageList.get(0)
                                                   .getClass());
        final TaskCreated taskCreated = (TaskCreated) messageList.get(0);

        assertEquals(taskId, taskCreated.getId());
        assertEquals(DESCRIPTION, taskCreated.getDetails()
                                             .getDescription());
    }

    @Test
    @DisplayName("create the task")
    void createTask() {
        final CreateBasicTask createBasicTask = createTaskInstance();
        dispatch(aggregate, envelopeOf(createBasicTask));

        final Task state = aggregate.getState();
        assertEquals(state.getId(), createBasicTask.getId());
        assertEquals(state.getTaskStatus(), TaskStatus.FINALIZED);
    }
<<<<<<< HEAD
=======

    @Test
    @DisplayName("does not pass command validation" +
            "upon an attempt to create task with too short description")
    void notPassCommandValidation() {
        final CreateBasicTask createBasicTask = createTaskInstance(taskId, "D");

        final Throwable t = assertThrows(Throwable.class,
                                         () -> dispatch(aggregate, envelopeOf(createBasicTask)));
        final Throwable rootCause = Throwables.getRootCause(t);
        final ValidationException validationException = (ValidationException) rootCause;
        final int violationCount = validationException.getConstraintViolations()
                                                      .size();
        assertEquals(1, violationCount);
    }
>>>>>>> 8877b13f
}<|MERGE_RESOLUTION|>--- conflicted
+++ resolved
@@ -25,10 +25,7 @@
 import io.spine.examples.todolist.TaskStatus;
 import io.spine.examples.todolist.c.commands.CreateBasicTask;
 import io.spine.examples.todolist.c.events.TaskCreated;
-<<<<<<< HEAD
-=======
 import io.spine.validate.ValidationException;
->>>>>>> 8877b13f
 import org.junit.jupiter.api.BeforeEach;
 import org.junit.jupiter.api.DisplayName;
 import org.junit.jupiter.api.Test;
@@ -81,8 +78,6 @@
         assertEquals(state.getId(), createBasicTask.getId());
         assertEquals(state.getTaskStatus(), TaskStatus.FINALIZED);
     }
-<<<<<<< HEAD
-=======
 
     @Test
     @DisplayName("does not pass command validation" +
@@ -98,5 +93,4 @@
                                                       .size();
         assertEquals(1, violationCount);
     }
->>>>>>> 8877b13f
 }