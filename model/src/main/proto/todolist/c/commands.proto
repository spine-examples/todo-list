/*
 * Copyright 2017, TeamDev Ltd. All rights reserved.
 *
 * Redistribution and use in source and/or binary forms, with or without
 * modification, must retain the above copyright notice and the following
 * disclaimer.
 *
 * THIS SOFTWARE IS PROVIDED BY THE COPYRIGHT HOLDERS AND CONTRIBUTORS
 * "AS IS" AND ANY EXPRESS OR IMPLIED WARRANTIES, INCLUDING, BUT NOT
 * LIMITED TO, THE IMPLIED WARRANTIES OF MERCHANTABILITY AND FITNESS FOR
 * A PARTICULAR PURPOSE ARE DISCLAIMED. IN NO EVENT SHALL THE COPYRIGHT
 * OWNER OR CONTRIBUTORS BE LIABLE FOR ANY DIRECT, INDIRECT, INCIDENTAL,
 * SPECIAL, EXEMPLARY, OR CONSEQUENTIAL DAMAGES (INCLUDING, BUT NOT
 * LIMITED TO, PROCUREMENT OF SUBSTITUTE GOODS OR SERVICES; LOSS OF USE,
 * DATA, OR PROFITS; OR BUSINESS INTERRUPTION) HOWEVER CAUSED AND ON ANY
 * THEORY OF LIABILITY, WHETHER IN CONTRACT, STRICT LIABILITY, OR TORT
 * (INCLUDING NEGLIGENCE OR OTHERWISE) ARISING IN ANY WAY OUT OF THE USE
 * OF THIS SOFTWARE, EVEN IF ADVISED OF THE POSSIBILITY OF SUCH DAMAGE.
 */

syntax = "proto3";

package spine.examples.todolist;

option (type_url_prefix) = "type.spine.examples.todolist";
option java_package = "io.spine.examples.todolist.c.commands";
option java_outer_classname = "CommandsProto";
option java_multiple_files = true;
option java_generate_equals_and_hash = true;

import "spine/options.proto";
import "spine/change/change.proto";

import "todolist/identifiers.proto";
import "todolist/changes.proto";

// An attempt to create a task in a "Quick" mode.
//
// "Quick" task creation mode allows users to enter the description only.
// The rest of the fields are set according to the default values:
//
//      * priority = NORMAL;
//      * label = [no label];
//      * due_date = [no due date].
//
// In case of a successful command propagation, the domain model is appended with a new task.
// The creation date for the task is set according to the local server time and time zone.
//
message CreateBasicTask {

    // An identifier of the target task.
    TaskId id = 1;

    // A description for the task created.
<<<<<<< HEAD
    string description = 2 [(required) = true, (pattern).regex = "^[A-Za-z0-9\\s-()\\.,+]{3,}$"];
=======
    //
    // Must contain at least 3 alphanumeric symbols.
    string description = 2 [(pattern).regex = "^(.*?[a-zA-Z0-9]){3,}.*"];
>>>>>>> d6442806

    // Reserved for future extension.
    reserved 3 to 10;
}

// Update a description of an existing task.
//
// Applicable to both drafts and finalized tasks.
// Cannot be applied to the deleted tasks.
// Cannot be applied to the completed tasks.
//
message UpdateTaskDescription {

    // An identifier of the target task.
    TaskId id = 1;

    // The description change.
    // Contains the previous description and the description to set for the target task.
    DescriptionChange description_change = 2 [(required) = true];

    // Reserved for future extension.
    reserved 3 to 10;
}

// Update a due date of an existing task.
//
// Applicable to both drafts and finalized tasks.
// Cannot be applied to the deleted tasks.
// Cannot be applied to the completed tasks.
//
message UpdateTaskDueDate {

    // An identifier of the target task.
    TaskId id = 1;

    // The due date change.
    // Contains the previous due date and the due date to set for the target task.
    //
    // The updated value cannot be in the past.
    change.TimestampChange due_date_change = 2 [(required) = true];

    // Reserved for future extension.
    reserved 3 to 10;
}

// Update a priority of an existing task.
//
// Applicable to both drafts and finalized tasks.
// Cannot be applied to the deleted tasks.
// Cannot be applied to the completed tasks.
//
message UpdateTaskPriority {

    // An identifier of the target task.
    TaskId id = 1;

    // The priority change.
    // Contains the previous priority and the priority to set for the target task.
    PriorityChange priority_change = 2 [(required) = true];

    // Reserved for future extension.
    reserved 3 to 10;
}

// Assing a label to a task.
//
// Applicable to both drafts and finalized tasks.
// Cannot be applied to the deleted tasks.
// Cannot be applied to the completed tasks.
//
// The command shouldn't affect the task in case this label is already assigned to it.
//
message AssignLabelToTask {

    // An identifier of the target task.
    TaskId id = 1;

    // An identifier of the label to assign to the target task.
    LabelId label_id = 2;
}

// Remove the previously assigned label from a task.
//
// Applicable to both drafts and finalized tasks.
// Cannot be applied to the deleted tasks.
// Cannot be applied to the completed tasks.
//
// The command shouldn't affect the task in case there is no such label assigned.
//
message RemoveLabelFromTask {

    // An identifier of the target task.
    TaskId id = 1;

    // An identifier of the label to assign to the target task.
    LabelId label_id = 2;
}

// Create a draft.
//
// Cannot be applied to the deleted tasks.
// Cannot be applied to the completed tasks.
//
message CreateDraft {

    // An identifier of the target task.
    TaskId id = 1;

    // Reserved for future extension.
    reserved 2 to 10;
}

// Finalize a task, moving it from the draft state into the actual state.
//
// Applicable to the draft tasks only.
// Cannot be applied to the deleted drafts.
//
message FinalizeDraft {

    // An identifier of the target task.
    TaskId id = 1;

    // Reserved for future extension.
    reserved 2 to 10;
}

// Complete a task.
//
// Cannot be applied to the deleted tasks.
// Cannot be applied to the tasks in a draft state.
//
message CompleteTask {

    // An identifier of the target task.
    TaskId id = 1;

    // Reserved for future extension.
    reserved 2 to 10;
}

// Complete a task.
//
// Applicable to the completed tasks only.
//
message ReopenTask {

    // An identifier of the target task.
    TaskId id = 1;

    // Reserved for future extension.
    reserved 2 to 10;
}

// Delete a task.
//
// Applicable to non-completed tasks only.
// Cannot be applied to the deleted tasks as well.
//
message DeleteTask {

    // An identifier of the target task.
    TaskId id = 1;

    // Reserved for future extension.
    reserved 2 to 10;
}

// Restore a deleted task.
//
// Applicable to deleted tasks only.
//
message RestoreDeletedTask {

    // An identifier of the target task.
    TaskId id = 1;

    // Reserved for future extension.
    reserved 2 to 10;
}

// An attempt to create a label in a "Quick" mode.
//
// "Quick" label creation mode allows users to enter the label title only.
// The created label will have the rest of the fields set according to defaults:
//
//      * color = GRAY.
//
message CreateBasicLabel {

    // An identifier of the target label.
    LabelId label_id = 1;

    // A title for the label.
    string label_title = 2 [(required) = true, (pattern).regex = "^[A-Za-z0-9\\s-()\\.+]{3,}$"];

    // Reserved for future extension.
    reserved 3 to 10;
}

// Update the details of a label.
//
message UpdateLabelDetails {

    // An identifier of the target label.
    LabelId id = 1;

    // The label details change.
    // Contains the previous label details and the label details to set for the target label.
    LabelDetailsChange label_details_change = 2 [(required) = true];

    // Reserved for future extension.
    reserved 3 to 10;
}<|MERGE_RESOLUTION|>--- conflicted
+++ resolved
@@ -52,13 +52,9 @@
     TaskId id = 1;
 
     // A description for the task created.
-<<<<<<< HEAD
-    string description = 2 [(required) = true, (pattern).regex = "^[A-Za-z0-9\\s-()\\.,+]{3,}$"];
-=======
     //
     // Must contain at least 3 alphanumeric symbols.
     string description = 2 [(pattern).regex = "^(.*?[a-zA-Z0-9]){3,}.*"];
->>>>>>> d6442806
 
     // Reserved for future extension.
     reserved 3 to 10;
@@ -77,7 +73,7 @@
 
     // The description change.
     // Contains the previous description and the description to set for the target task.
-    DescriptionChange description_change = 2 [(required) = true];
+    change.StringChange description_change = 2 [(required) = true];
 
     // Reserved for future extension.
     reserved 3 to 10;
@@ -252,7 +248,7 @@
     LabelId label_id = 1;
 
     // A title for the label.
-    string label_title = 2 [(required) = true, (pattern).regex = "^[A-Za-z0-9\\s-()\\.+]{3,}$"];
+    string label_title = 2 [(required) = true];
 
     // Reserved for future extension.
     reserved 3 to 10;
