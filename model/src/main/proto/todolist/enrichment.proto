--- conflicted
+++ resolved
@@ -31,27 +31,13 @@
 import "spine/event_annotations.proto";
 import "todolist/events.proto";
 
-<<<<<<< HEAD
-// Represents a label enrichment.
-=======
 // LabelDetails enrichment for LabelAssignedToTask and LabelRemovedFromTask events.
->>>>>>> 2eb4e1c4
 //
 message LabelDetailsByLabelIdEnrichment {
 
     option (enrichment_for) = "spine.examples.todolist.LabelAssignedToTask,"
                               "spine.examples.todolist.LabelRemovedFromTask";
 
-<<<<<<< HEAD
-    option (enrichment_for) = "spine.examples.todolist.LabelAssignedToTask,"
-                              "spine.examples.todolist.LabelRemovedFromTask,";
-
-    // label title
-    string label_title = 1 [(by) = "label_id"];
-
-    // label color
-    string label_color = 2 [(by) = "label_id"];
-=======
     // label details
     LabelDetails label_details = 1 [(by) = "label_id"];
 }
@@ -65,5 +51,4 @@
 
     // label details
     LabelDetails label_details = 1 [(by) = "id"];
->>>>>>> 2eb4e1c4
 }